module github.com/anytypeio/any-sync

go 1.19

require (
	filippo.io/edwards25519 v1.0.0
	github.com/anytypeio/go-chash v0.0.2
	github.com/anytypeio/go-slip10 v0.0.0-20200330112030-a352ca8495e4
	github.com/anytypeio/go-slip21 v0.0.0-20200218204727-e2e51e20ab51
	github.com/cespare/xxhash v1.1.0
	github.com/cheggaaa/mb/v3 v3.0.1
	github.com/gobwas/glob v0.2.3
	github.com/goccy/go-graphviz v0.1.1
	github.com/gogo/protobuf v1.3.2
	github.com/golang/mock v1.6.0
	github.com/huandu/skiplist v1.2.0
	github.com/ipfs/go-block-format v0.1.2
	github.com/ipfs/go-blockservice v0.5.0
	github.com/ipfs/go-cid v0.4.0
	github.com/ipfs/go-ipfs-blockstore v1.3.0
	github.com/ipfs/go-ipfs-chunker v0.0.5
	github.com/ipfs/go-ipfs-exchange-interface v0.2.0
	github.com/ipfs/go-ipld-format v0.4.0
	github.com/ipfs/go-merkledag v0.10.0
	github.com/ipfs/go-unixfs v0.4.5
	github.com/libp2p/go-libp2p v0.24.1
	github.com/mr-tron/base58 v1.2.0
	github.com/multiformats/go-multibase v0.2.0
	github.com/multiformats/go-multihash v0.2.1
	github.com/prometheus/client_golang v1.14.0
	github.com/stretchr/testify v1.8.2
	github.com/tyler-smith/go-bip39 v1.1.0
	github.com/zeebo/blake3 v0.2.3
	github.com/zeebo/errs v1.3.0
	go.uber.org/zap v1.24.0
	golang.org/x/crypto v0.7.0
	golang.org/x/exp v0.0.0-20230206171751-46f607a40771
	golang.org/x/net v0.8.0
	gopkg.in/mgo.v2 v2.0.0-20190816093944-a6b53ec6cb22
	storj.io/drpc v0.0.32
)

require (
	github.com/alecthomas/units v0.0.0-20210927113745-59d0afb8317a // indirect
	github.com/beorn7/perks v1.0.1 // indirect
	github.com/cespare/xxhash/v2 v2.2.0 // indirect
	github.com/crackcomm/go-gitignore v0.0.0-20170627025303-887ab5e44cc3 // indirect
	github.com/davecgh/go-spew v1.1.1 // indirect
	github.com/davidlazar/go-crypto v0.0.0-20200604182044-b73af7476f6c // indirect
	github.com/decred/dcrd/dcrec/secp256k1/v4 v4.1.0 // indirect
	github.com/fogleman/gg v1.3.0 // indirect
	github.com/go-logr/logr v1.2.3 // indirect
	github.com/go-logr/stdr v1.2.2 // indirect
	github.com/golang/freetype v0.0.0-20170609003504-e2365dfdc4a0 // indirect
	github.com/golang/protobuf v1.5.2 // indirect
	github.com/google/uuid v1.3.0 // indirect
	github.com/hashicorp/golang-lru v0.5.4 // indirect
	github.com/ipfs/bbloom v0.0.4 // indirect
	github.com/ipfs/go-bitfield v1.1.0 // indirect
	github.com/ipfs/go-datastore v0.6.0 // indirect
	github.com/ipfs/go-ipfs-ds-help v1.1.0 // indirect
	github.com/ipfs/go-ipfs-files v0.2.0 // indirect
	github.com/ipfs/go-ipfs-posinfo v0.0.1 // indirect
	github.com/ipfs/go-ipfs-util v0.0.2 // indirect
	github.com/ipfs/go-ipld-cbor v0.0.6 // indirect
	github.com/ipfs/go-ipld-legacy v0.1.1 // indirect
	github.com/ipfs/go-log v1.0.5 // indirect
	github.com/ipfs/go-log/v2 v2.5.1 // indirect
	github.com/ipfs/go-metrics-interface v0.0.1 // indirect
	github.com/ipfs/go-verifcid v0.0.2 // indirect
	github.com/ipld/go-codec-dagpb v1.6.0 // indirect
	github.com/ipld/go-ipld-prime v0.20.0 // indirect
	github.com/jbenet/go-temp-err-catcher v0.1.0 // indirect
	github.com/jbenet/goprocess v0.1.4 // indirect
	github.com/klauspost/cpuid/v2 v2.2.2 // indirect
	github.com/libp2p/go-buffer-pool v0.1.0 // indirect
	github.com/libp2p/go-openssl v0.1.0 // indirect
	github.com/mattn/go-isatty v0.0.17 // indirect
	github.com/mattn/go-pointer v0.0.1 // indirect
	github.com/matttproud/golang_protobuf_extensions v1.0.4 // indirect
	github.com/minio/sha256-simd v1.0.0 // indirect
	github.com/multiformats/go-base32 v0.1.0 // indirect
	github.com/multiformats/go-base36 v0.2.0 // indirect
	github.com/multiformats/go-multiaddr v0.8.0 // indirect
	github.com/multiformats/go-multicodec v0.8.0 // indirect
	github.com/multiformats/go-multistream v0.3.3 // indirect
	github.com/multiformats/go-varint v0.0.7 // indirect
	github.com/opentracing/opentracing-go v1.2.0 // indirect
	github.com/pkg/errors v0.9.1 // indirect
	github.com/pmezard/go-difflib v1.0.0 // indirect
	github.com/polydawn/refmt v0.89.0 // indirect
	github.com/prometheus/client_model v0.3.0 // indirect
	github.com/prometheus/common v0.39.0 // indirect
	github.com/prometheus/procfs v0.9.0 // indirect
	github.com/spacemonkeygo/spacelog v0.0.0-20180420211403-2296661a0572 // indirect
	github.com/spaolacci/murmur3 v1.1.0 // indirect
	github.com/whyrusleeping/cbor-gen v0.0.0-20221220214510-0333c149dec0 // indirect
	github.com/whyrusleeping/chunker v0.0.0-20181014151217-fe64bd25879f // indirect
	go.opentelemetry.io/otel v1.11.2 // indirect
	go.opentelemetry.io/otel/trace v1.11.2 // indirect
	go.uber.org/atomic v1.10.0 // indirect
	go.uber.org/multierr v1.9.0 // indirect
<<<<<<< HEAD
	golang.org/x/crypto v0.4.0 // indirect
	golang.org/x/image v0.1.0 // indirect
=======
	golang.org/x/image v0.6.0 // indirect
>>>>>>> ad1bea2a
	golang.org/x/sync v0.1.0 // indirect
	golang.org/x/sys v0.6.0 // indirect
	golang.org/x/xerrors v0.0.0-20220907171357-04be3eba64a2 // indirect
	google.golang.org/protobuf v1.28.1 // indirect
	gopkg.in/yaml.v3 v3.0.1 // indirect
	lukechampine.com/blake3 v1.1.7 // indirect
)<|MERGE_RESOLUTION|>--- conflicted
+++ resolved
@@ -100,12 +100,7 @@
 	go.opentelemetry.io/otel/trace v1.11.2 // indirect
 	go.uber.org/atomic v1.10.0 // indirect
 	go.uber.org/multierr v1.9.0 // indirect
-<<<<<<< HEAD
-	golang.org/x/crypto v0.4.0 // indirect
-	golang.org/x/image v0.1.0 // indirect
-=======
 	golang.org/x/image v0.6.0 // indirect
->>>>>>> ad1bea2a
 	golang.org/x/sync v0.1.0 // indirect
 	golang.org/x/sys v0.6.0 // indirect
 	golang.org/x/xerrors v0.0.0-20220907171357-04be3eba64a2 // indirect
