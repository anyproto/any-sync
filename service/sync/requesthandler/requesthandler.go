package requesthandler

import (
	"context"
	"github.com/anytypeio/go-anytype-infrastructure-experiments/app"
	"github.com/anytypeio/go-anytype-infrastructure-experiments/app/logger"
	"github.com/anytypeio/go-anytype-infrastructure-experiments/common/account"
	"github.com/anytypeio/go-anytype-infrastructure-experiments/pkg/acl/aclchanges/aclpb"
<<<<<<< HEAD
	"github.com/anytypeio/go-anytype-infrastructure-experiments/pkg/acl/storage"
	"github.com/anytypeio/go-anytype-infrastructure-experiments/pkg/acl/tree"
	"github.com/anytypeio/go-anytype-infrastructure-experiments/service/account"
=======
	"github.com/anytypeio/go-anytype-infrastructure-experiments/pkg/acl/acltree"
	"github.com/anytypeio/go-anytype-infrastructure-experiments/pkg/acl/treestorage"
	"github.com/anytypeio/go-anytype-infrastructure-experiments/pkg/acl/treestorage/treepb"
>>>>>>> caa725dc
	"github.com/anytypeio/go-anytype-infrastructure-experiments/service/treecache"
	"github.com/anytypeio/go-anytype-infrastructure-experiments/syncproto"
	"github.com/anytypeio/go-anytype-infrastructure-experiments/util/slice"
	"go.uber.org/zap"
)

type requestHandler struct {
	treeCache      treecache.Service
	account        account.Service
	messageService MessageSender
}

var log = logger.NewNamed("requesthandler")

func New() app.Component {
	return &requestHandler{}
}

type RequestHandler interface {
	HandleSyncMessage(ctx context.Context, senderId string, request *syncproto.Sync) (err error)
}

type MessageSender interface {
	SendMessageAsync(peerId string, msg *syncproto.Sync) error
	SendToSpaceAsync(spaceId string, msg *syncproto.Sync) error
}

const CName = "SyncRequestHandler"

func (r *requestHandler) Init(a *app.App) (err error) {
	r.treeCache = a.MustComponent(treecache.CName).(treecache.Service)
	r.account = a.MustComponent(account.CName).(account.Service)
	r.messageService = a.MustComponent("MessageService").(MessageSender)
	return nil
}

func (r *requestHandler) Name() (name string) {
	return CName
}

func (r *requestHandler) Run(ctx context.Context) (err error) {
	return nil
}

func (r *requestHandler) Close(ctx context.Context) (err error) {
	return nil
}

func (r *requestHandler) HandleSyncMessage(ctx context.Context, senderId string, content *syncproto.Sync) error {
	msg := content.GetMessage()
	switch {
	case msg.GetFullSyncRequest() != nil:
		return r.HandleFullSyncRequest(ctx, senderId, msg.GetFullSyncRequest(), content.GetTreeHeader(), content.GetTreeId())
	case msg.GetFullSyncResponse() != nil:
		return r.HandleFullSyncResponse(ctx, senderId, msg.GetFullSyncResponse(), content.GetTreeHeader(), content.GetTreeId())
	case msg.GetHeadUpdate() != nil:
		return r.HandleHeadUpdate(ctx, senderId, msg.GetHeadUpdate(), content.GetTreeHeader(), content.GetTreeId())
	case msg.GetAclList() != nil:
		return r.HandleACLList(ctx, senderId, msg.GetAclList(), content.GetTreeHeader(), content.GetTreeId())
	}
	return nil
}

<<<<<<< HEAD
func (r *requestHandler) HandleHeadUpdate(
	ctx context.Context,
	senderId string,
	update *syncproto.SyncHeadUpdate,
	header *aclpb.Header,
	treeId string) (err error) {

=======
func (r *requestHandler) HandleHeadUpdate(ctx context.Context, senderId string, update *syncproto.Sync_HeadUpdate) (err error) {
>>>>>>> caa725dc
	var (
		fullRequest  *syncproto.Sync_Full_Request
		snapshotPath []string
		result       tree.AddResult
	)
	log.With(zap.String("peerId", senderId), zap.String("treeId", treeId)).
		Debug("processing head update")

	err = r.treeCache.Do(ctx, treeId, func(obj any) error {
		objTree := obj.(tree.ObjectTree)
		objTree.Lock()
		defer objTree.Unlock()

		if slice.UnsortedEquals(update.Heads, objTree.Heads()) {
			return nil
		}

		result, err = objTree.AddRawChanges(ctx, update.Changes...)
		if err != nil {
			return err
		}

		// if we couldn't add all the changes
		shouldFullSync := len(update.Changes) != len(result.Added)
		snapshotPath = objTree.SnapshotPath()
		if shouldFullSync {
			fullRequest, err = r.prepareFullSyncRequest(objTree)
			if err != nil {
				return err
			}
		}
		return nil
	})

	// if there are no such tree
<<<<<<< HEAD
	if err == storage.ErrUnknownTreeId {
		fullRequest = &syncproto.SyncFullRequest{}
=======
	if err == treestorage.ErrUnknownTreeId {
		// TODO: maybe we can optimize this by sending the header and stuff right away, so when the tree is created we are able to add it on first request
		fullRequest = &syncproto.Sync_Full_Request{
			TreeId:     update.TreeId,
			TreeHeader: update.TreeHeader,
		}
>>>>>>> caa725dc
	}
	// if we have incompatible heads, or we haven't seen the tree at all
	if fullRequest != nil {
		return r.messageService.SendMessageAsync(senderId, syncproto.WrapFullRequest(fullRequest, header, treeId))
	}
	// if error or nothing has changed
	if err != nil || len(result.Added) == 0 {
		return err
	}

	// otherwise sending heads update message
	newUpdate := &syncproto.Sync_HeadUpdate{
		Heads:        result.Heads,
		Changes:      result.Added,
		SnapshotPath: snapshotPath,
	}
	return r.messageService.SendToSpaceAsync("", syncproto.WrapHeadUpdate(newUpdate, header, treeId))
}

<<<<<<< HEAD
func (r *requestHandler) HandleFullSyncRequest(
	ctx context.Context,
	senderId string,
	request *syncproto.SyncFullRequest,
	header *aclpb.Header,
	treeId string) (err error) {

	var fullResponse *syncproto.SyncFullResponse
	err = r.treeCache.Do(ctx, treeId, func(obj any) error {
		objTree := obj.(tree.ObjectTree)
		objTree.Lock()
		defer objTree.Unlock()

		fullResponse, err = r.prepareFullSyncResponse(treeId, request.SnapshotPath, request.Heads, objTree)
=======
func (r *requestHandler) HandleFullSyncRequest(ctx context.Context, senderId string, request *syncproto.Sync_Full_Request) (err error) {
	var (
		fullResponse *syncproto.Sync_Full_Response
		snapshotPath []string
		result       acltree.AddResult
	)
	log.With(zap.String("peerId", senderId), zap.String("treeId", request.TreeId)).
		Debug("processing full sync request")

	err = r.treeCache.Do(ctx, request.TreeId, func(tree acltree.ACLTree) error {
		// TODO: check if we already have those changes
		// if we have non-empty request
		if len(request.Heads) != 0 {
			result, err = tree.AddRawChanges(ctx, request.Changes...)
			if err != nil {
				return err
			}
		}
		snapshotPath = tree.SnapshotPath()
		fullResponse, err = r.prepareFullSyncResponse(request.TreeId, request.SnapshotPath, request.Changes, tree)
>>>>>>> caa725dc
		if err != nil {
			return err
		}
		return nil
	})

	if err != nil {
		return err
	}
<<<<<<< HEAD
	return r.messageService.SendMessageAsync(senderId, syncproto.WrapFullResponse(fullResponse, header, treeId))
}

func (r *requestHandler) HandleFullSyncResponse(
	ctx context.Context,
	senderId string,
	response *syncproto.SyncFullResponse,
	header *aclpb.Header,
	treeId string) (err error) {

=======
	err = r.messageService.SendMessageAsync(senderId, syncproto.WrapFullResponse(fullResponse))
	// if error or nothing has changed
	if err != nil || len(result.Added) == 0 {
		return err
	}

	// otherwise sending heads update message
	newUpdate := &syncproto.Sync_HeadUpdate{
		Heads:        result.Heads,
		Changes:      result.Added,
		SnapshotPath: snapshotPath,
		TreeId:       request.TreeId,
		TreeHeader:   request.TreeHeader,
	}
	return r.messageService.SendToSpaceAsync("", syncproto.WrapHeadUpdate(newUpdate))
}

func (r *requestHandler) HandleFullSyncResponse(ctx context.Context, senderId string, response *syncproto.Sync_Full_Response) (err error) {
>>>>>>> caa725dc
	var (
		snapshotPath []string
		result       tree.AddResult
	)

	err = r.treeCache.Do(ctx, treeId, func(obj interface{}) error {
		objTree := obj.(tree.ObjectTree)
		objTree.Lock()
		defer objTree.Unlock()

		// if we already have the heads for whatever reason
		if slice.UnsortedEquals(response.Heads, objTree.Heads()) {
			return nil
		}

		result, err = objTree.AddRawChanges(ctx, response.Changes...)
		if err != nil {
			return err
		}
		snapshotPath = objTree.SnapshotPath()
		return nil
	})

	// if error or nothing has changed
	if (err != nil || len(result.Added) == 0) && err != storage.ErrUnknownTreeId {
		return err
	}
	// if we have a new tree
	if err == storage.ErrUnknownTreeId {
		err = r.createTree(ctx, response, header, treeId)
		if err != nil {
			return err
		}
		result = tree.AddResult{
			OldHeads: []string{},
			Heads:    response.Heads,
			Added:    response.Changes,
		}
	}
	// sending heads update message
	newUpdate := &syncproto.Sync_HeadUpdate{
		Heads:        result.Heads,
		Changes:      result.Added,
		SnapshotPath: snapshotPath,
	}
	return r.messageService.SendToSpaceAsync("", syncproto.WrapHeadUpdate(newUpdate, header, treeId))
}

<<<<<<< HEAD
func (r *requestHandler) HandleACLList(
	ctx context.Context,
	senderId string,
	req *syncproto.SyncACLList,
	header *aclpb.Header,
	id string) (err error) {

	err = r.treeCache.Do(ctx, id, func(obj interface{}) error {
		return nil
	})
	// do nothing if already added
	if err == nil {
		return nil
	}
	// if not found then add to storage
	if err == storage.ErrUnknownTreeId {
		return r.createACLList(ctx, req, header, id)
	}
	return err
}

func (r *requestHandler) prepareFullSyncRequest(t tree.ObjectTree) (*syncproto.SyncFullRequest, error) {
	return &syncproto.SyncFullRequest{
		Heads:        t.Heads(),
		SnapshotPath: t.SnapshotPath(),
=======
func (r *requestHandler) prepareFullSyncRequest(treeId string, header *treepb.TreeHeader, theirPath []string, tree acltree.ACLTree) (*syncproto.Sync_Full_Request, error) {
	ourChanges, err := tree.ChangesAfterCommonSnapshot(theirPath)
	if err != nil {
		return nil, err
	}
	return &syncproto.Sync_Full_Request{
		Heads:        tree.Heads(),
		Changes:      ourChanges,
		TreeId:       treeId,
		SnapshotPath: tree.SnapshotPath(),
		TreeHeader:   header,
>>>>>>> caa725dc
	}, nil
}

func (r *requestHandler) prepareFullSyncResponse(
	treeId string,
<<<<<<< HEAD
	theirPath, theirHeads []string,
	t tree.ObjectTree) (*syncproto.SyncFullResponse, error) {
	ourChanges, err := t.ChangesAfterCommonSnapshot(theirPath, theirHeads)
=======
	theirPath []string,
	theirChanges []*aclpb.RawChange,
	tree acltree.ACLTree) (*syncproto.Sync_Full_Response, error) {
	// TODO: we can probably use the common snapshot calculated on the request step from previous peer
	ourChanges, err := tree.ChangesAfterCommonSnapshot(theirPath)
>>>>>>> caa725dc
	if err != nil {
		return nil, err
	}

<<<<<<< HEAD
	return &syncproto.SyncFullResponse{
		Heads:        t.Heads(),
		Changes:      ourChanges,
		SnapshotPath: t.SnapshotPath(),
	}, nil
}

func (r *requestHandler) createTree(
	ctx context.Context,
	response *syncproto.SyncFullResponse,
	header *aclpb.Header,
	treeId string) error {

	return r.treeCache.Add(
		ctx,
		treeId,
		storage.TreeStorageCreatePayload{
			TreeId:  treeId,
			Header:  header,
			Changes: response.Changes,
			Heads:   response.Heads,
		})
}

func (r *requestHandler) createACLList(
	ctx context.Context,
	req *syncproto.SyncACLList,
	header *aclpb.Header,
	treeId string) error {

=======
	return &syncproto.Sync_Full_Response{
		Heads:        tree.Heads(),
		Changes:      final,
		TreeId:       treeId,
		SnapshotPath: tree.SnapshotPath(),
		TreeHeader:   tree.Header(),
	}, nil
}

func (r *requestHandler) createTree(ctx context.Context, response *syncproto.Sync_Full_Response) error {
>>>>>>> caa725dc
	return r.treeCache.Add(
		ctx,
		treeId,
		storage.ACLListStorageCreatePayload{
			ListId:  treeId,
			Header:  header,
			Records: req.Records,
		})
}<|MERGE_RESOLUTION|>--- conflicted
+++ resolved
@@ -6,15 +6,8 @@
 	"github.com/anytypeio/go-anytype-infrastructure-experiments/app/logger"
 	"github.com/anytypeio/go-anytype-infrastructure-experiments/common/account"
 	"github.com/anytypeio/go-anytype-infrastructure-experiments/pkg/acl/aclchanges/aclpb"
-<<<<<<< HEAD
 	"github.com/anytypeio/go-anytype-infrastructure-experiments/pkg/acl/storage"
 	"github.com/anytypeio/go-anytype-infrastructure-experiments/pkg/acl/tree"
-	"github.com/anytypeio/go-anytype-infrastructure-experiments/service/account"
-=======
-	"github.com/anytypeio/go-anytype-infrastructure-experiments/pkg/acl/acltree"
-	"github.com/anytypeio/go-anytype-infrastructure-experiments/pkg/acl/treestorage"
-	"github.com/anytypeio/go-anytype-infrastructure-experiments/pkg/acl/treestorage/treepb"
->>>>>>> caa725dc
 	"github.com/anytypeio/go-anytype-infrastructure-experiments/service/treecache"
 	"github.com/anytypeio/go-anytype-infrastructure-experiments/syncproto"
 	"github.com/anytypeio/go-anytype-infrastructure-experiments/util/slice"
@@ -78,7 +71,6 @@
 	return nil
 }
 
-<<<<<<< HEAD
 func (r *requestHandler) HandleHeadUpdate(
 	ctx context.Context,
 	senderId string,
@@ -86,11 +78,8 @@
 	header *aclpb.Header,
 	treeId string) (err error) {
 
-=======
-func (r *requestHandler) HandleHeadUpdate(ctx context.Context, senderId string, update *syncproto.Sync_HeadUpdate) (err error) {
->>>>>>> caa725dc
 	var (
-		fullRequest  *syncproto.Sync_Full_Request
+		fullRequest  *syncproto.SyncFullRequest
 		snapshotPath []string
 		result       tree.AddResult
 	)
@@ -124,17 +113,8 @@
 	})
 
 	// if there are no such tree
-<<<<<<< HEAD
 	if err == storage.ErrUnknownTreeId {
 		fullRequest = &syncproto.SyncFullRequest{}
-=======
-	if err == treestorage.ErrUnknownTreeId {
-		// TODO: maybe we can optimize this by sending the header and stuff right away, so when the tree is created we are able to add it on first request
-		fullRequest = &syncproto.Sync_Full_Request{
-			TreeId:     update.TreeId,
-			TreeHeader: update.TreeHeader,
-		}
->>>>>>> caa725dc
 	}
 	// if we have incompatible heads, or we haven't seen the tree at all
 	if fullRequest != nil {
@@ -146,7 +126,7 @@
 	}
 
 	// otherwise sending heads update message
-	newUpdate := &syncproto.Sync_HeadUpdate{
+	newUpdate := &syncproto.SyncHeadUpdate{
 		Heads:        result.Heads,
 		Changes:      result.Added,
 		SnapshotPath: snapshotPath,
@@ -154,7 +134,6 @@
 	return r.messageService.SendToSpaceAsync("", syncproto.WrapHeadUpdate(newUpdate, header, treeId))
 }
 
-<<<<<<< HEAD
 func (r *requestHandler) HandleFullSyncRequest(
 	ctx context.Context,
 	senderId string,
@@ -169,28 +148,6 @@
 		defer objTree.Unlock()
 
 		fullResponse, err = r.prepareFullSyncResponse(treeId, request.SnapshotPath, request.Heads, objTree)
-=======
-func (r *requestHandler) HandleFullSyncRequest(ctx context.Context, senderId string, request *syncproto.Sync_Full_Request) (err error) {
-	var (
-		fullResponse *syncproto.Sync_Full_Response
-		snapshotPath []string
-		result       acltree.AddResult
-	)
-	log.With(zap.String("peerId", senderId), zap.String("treeId", request.TreeId)).
-		Debug("processing full sync request")
-
-	err = r.treeCache.Do(ctx, request.TreeId, func(tree acltree.ACLTree) error {
-		// TODO: check if we already have those changes
-		// if we have non-empty request
-		if len(request.Heads) != 0 {
-			result, err = tree.AddRawChanges(ctx, request.Changes...)
-			if err != nil {
-				return err
-			}
-		}
-		snapshotPath = tree.SnapshotPath()
-		fullResponse, err = r.prepareFullSyncResponse(request.TreeId, request.SnapshotPath, request.Changes, tree)
->>>>>>> caa725dc
 		if err != nil {
 			return err
 		}
@@ -200,7 +157,6 @@
 	if err != nil {
 		return err
 	}
-<<<<<<< HEAD
 	return r.messageService.SendMessageAsync(senderId, syncproto.WrapFullResponse(fullResponse, header, treeId))
 }
 
@@ -211,26 +167,6 @@
 	header *aclpb.Header,
 	treeId string) (err error) {
 
-=======
-	err = r.messageService.SendMessageAsync(senderId, syncproto.WrapFullResponse(fullResponse))
-	// if error or nothing has changed
-	if err != nil || len(result.Added) == 0 {
-		return err
-	}
-
-	// otherwise sending heads update message
-	newUpdate := &syncproto.Sync_HeadUpdate{
-		Heads:        result.Heads,
-		Changes:      result.Added,
-		SnapshotPath: snapshotPath,
-		TreeId:       request.TreeId,
-		TreeHeader:   request.TreeHeader,
-	}
-	return r.messageService.SendToSpaceAsync("", syncproto.WrapHeadUpdate(newUpdate))
-}
-
-func (r *requestHandler) HandleFullSyncResponse(ctx context.Context, senderId string, response *syncproto.Sync_Full_Response) (err error) {
->>>>>>> caa725dc
 	var (
 		snapshotPath []string
 		result       tree.AddResult
@@ -271,7 +207,7 @@
 		}
 	}
 	// sending heads update message
-	newUpdate := &syncproto.Sync_HeadUpdate{
+	newUpdate := &syncproto.SyncHeadUpdate{
 		Heads:        result.Heads,
 		Changes:      result.Added,
 		SnapshotPath: snapshotPath,
@@ -279,7 +215,6 @@
 	return r.messageService.SendToSpaceAsync("", syncproto.WrapHeadUpdate(newUpdate, header, treeId))
 }
 
-<<<<<<< HEAD
 func (r *requestHandler) HandleACLList(
 	ctx context.Context,
 	senderId string,
@@ -305,40 +240,18 @@
 	return &syncproto.SyncFullRequest{
 		Heads:        t.Heads(),
 		SnapshotPath: t.SnapshotPath(),
-=======
-func (r *requestHandler) prepareFullSyncRequest(treeId string, header *treepb.TreeHeader, theirPath []string, tree acltree.ACLTree) (*syncproto.Sync_Full_Request, error) {
-	ourChanges, err := tree.ChangesAfterCommonSnapshot(theirPath)
-	if err != nil {
-		return nil, err
-	}
-	return &syncproto.Sync_Full_Request{
-		Heads:        tree.Heads(),
-		Changes:      ourChanges,
-		TreeId:       treeId,
-		SnapshotPath: tree.SnapshotPath(),
-		TreeHeader:   header,
->>>>>>> caa725dc
 	}, nil
 }
 
 func (r *requestHandler) prepareFullSyncResponse(
 	treeId string,
-<<<<<<< HEAD
 	theirPath, theirHeads []string,
 	t tree.ObjectTree) (*syncproto.SyncFullResponse, error) {
 	ourChanges, err := t.ChangesAfterCommonSnapshot(theirPath, theirHeads)
-=======
-	theirPath []string,
-	theirChanges []*aclpb.RawChange,
-	tree acltree.ACLTree) (*syncproto.Sync_Full_Response, error) {
-	// TODO: we can probably use the common snapshot calculated on the request step from previous peer
-	ourChanges, err := tree.ChangesAfterCommonSnapshot(theirPath)
->>>>>>> caa725dc
 	if err != nil {
 		return nil, err
 	}
 
-<<<<<<< HEAD
 	return &syncproto.SyncFullResponse{
 		Heads:        t.Heads(),
 		Changes:      ourChanges,
@@ -369,18 +282,6 @@
 	header *aclpb.Header,
 	treeId string) error {
 
-=======
-	return &syncproto.Sync_Full_Response{
-		Heads:        tree.Heads(),
-		Changes:      final,
-		TreeId:       treeId,
-		SnapshotPath: tree.SnapshotPath(),
-		TreeHeader:   tree.Header(),
-	}, nil
-}
-
-func (r *requestHandler) createTree(ctx context.Context, response *syncproto.Sync_Full_Response) error {
->>>>>>> caa725dc
 	return r.treeCache.Add(
 		ctx,
 		treeId,
