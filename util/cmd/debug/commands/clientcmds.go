--- conflicted
+++ resolved
@@ -291,27 +291,72 @@
 	}
 	s.clientCommands = append(s.clientCommands, cmdAllSpaces)
 
-<<<<<<< HEAD
+	cmdTreeWatch := &cobra.Command{
+		Use:   "tree-watch [document]",
+		Short: "start watching the tree (prints in logs the status on the client side)",
+		Args:  cobra.RangeArgs(1, 1),
+		Run: func(cmd *cobra.Command, args []string) {
+			cli, _ := cmd.Flags().GetString("client")
+			space, _ := cmd.Flags().GetString("space")
+			addr, ok := s.peers[cli]
+			if !ok {
+				fmt.Println("no such client")
+				return
+			}
+
+			_, err := s.client.Watch(context.Background(), addr, &clientproto.WatchRequest{
+				SpaceId: space,
+				TreeId:  args[0],
+			})
+			if err != nil {
+				fmt.Println("couldn't start watching tree", err)
+				return
+			}
+			fmt.Println(args[0])
+		},
+	}
+	cmdTreeWatch.Flags().String("space", "", "the space where something is happening :-)")
+	cmdTreeWatch.MarkFlagRequired("space")
+	s.clientCommands = append(s.clientCommands, cmdTreeWatch)
+
+	cmdTreeUnwatch := &cobra.Command{
+		Use:   "tree-unwatch [document]",
+		Short: "stop watching the tree (prints in logs the status on the client side)",
+		Args:  cobra.RangeArgs(1, 1),
+		Run: func(cmd *cobra.Command, args []string) {
+			cli, _ := cmd.Flags().GetString("client")
+			space, _ := cmd.Flags().GetString("space")
+			addr, ok := s.peers[cli]
+			if !ok {
+				fmt.Println("no such client")
+				return
+			}
+
+			_, err := s.client.Unwatch(context.Background(), addr, &clientproto.UnwatchRequest{
+				SpaceId: space,
+				TreeId:  args[0],
+			})
+			if err != nil {
+				fmt.Println("couldn't stop watching tree", err)
+				return
+			}
+			fmt.Println(args[0])
+		},
+	}
+	cmdTreeUnwatch.Flags().String("space", "", "the space where something is happening :-)")
+	cmdTreeUnwatch.MarkFlagRequired("space")
+	s.clientCommands = append(s.clientCommands, cmdTreeUnwatch)
+
 	cmdPutFile := &cobra.Command{
 		Use:   "put-file",
 		Short: "put new file by path",
 		Run: func(cmd *cobra.Command, args []string) {
 			cli, _ := cmd.Flags().GetString("client")
-=======
-	cmdTreeWatch := &cobra.Command{
-		Use:   "tree-watch [document]",
-		Short: "start watching the tree (prints in logs the status on the client side)",
-		Args:  cobra.RangeArgs(1, 1),
-		Run: func(cmd *cobra.Command, args []string) {
-			cli, _ := cmd.Flags().GetString("client")
-			space, _ := cmd.Flags().GetString("space")
->>>>>>> f4a27fb1
-			addr, ok := s.peers[cli]
-			if !ok {
-				fmt.Println("no such client")
-				return
-			}
-<<<<<<< HEAD
+			addr, ok := s.peers[cli]
+			if !ok {
+				fmt.Println("no such client")
+				return
+			}
 			path, _ := cmd.Flags().GetString("path")
 			spaceId, _ := cmd.Flags().GetString("spaceId")
 			resp, err := s.client.PutFile(context.Background(), addr, &clientproto.PutFileRequest{
@@ -334,37 +379,11 @@
 		Short: "get file by hash and save",
 		Run: func(cmd *cobra.Command, args []string) {
 			cli, _ := cmd.Flags().GetString("client")
-=======
-
-			_, err := s.client.Watch(context.Background(), addr, &clientproto.WatchRequest{
-				SpaceId: space,
-				TreeId:  args[0],
-			})
-			if err != nil {
-				fmt.Println("couldn't start watching tree", err)
-				return
-			}
-			fmt.Println(args[0])
-		},
-	}
-	cmdTreeWatch.Flags().String("space", "", "the space where something is happening :-)")
-	cmdTreeWatch.MarkFlagRequired("space")
-	s.clientCommands = append(s.clientCommands, cmdTreeWatch)
-
-	cmdTreeUnwatch := &cobra.Command{
-		Use:   "tree-unwatch [document]",
-		Short: "stop watching the tree (prints in logs the status on the client side)",
-		Args:  cobra.RangeArgs(1, 1),
-		Run: func(cmd *cobra.Command, args []string) {
-			cli, _ := cmd.Flags().GetString("client")
-			space, _ := cmd.Flags().GetString("space")
->>>>>>> f4a27fb1
-			addr, ok := s.peers[cli]
-			if !ok {
-				fmt.Println("no such client")
-				return
-			}
-<<<<<<< HEAD
+			addr, ok := s.peers[cli]
+			if !ok {
+				fmt.Println("no such client")
+				return
+			}
 			hash, _ := cmd.Flags().GetString("hash")
 			path, _ := cmd.Flags().GetString("path")
 			resp, err := s.client.GetFile(context.Background(), addr, &clientproto.GetFileRequest{
@@ -381,21 +400,4 @@
 	cmdGetFile.Flags().String("path", "", "path to file")
 	cmdGetFile.Flags().String("hash", "", "CID")
 	s.clientCommands = append(s.clientCommands, cmdGetFile)
-=======
-
-			_, err := s.client.Unwatch(context.Background(), addr, &clientproto.UnwatchRequest{
-				SpaceId: space,
-				TreeId:  args[0],
-			})
-			if err != nil {
-				fmt.Println("couldn't stop watching tree", err)
-				return
-			}
-			fmt.Println(args[0])
-		},
-	}
-	cmdTreeUnwatch.Flags().String("space", "", "the space where something is happening :-)")
-	cmdTreeUnwatch.MarkFlagRequired("space")
-	s.clientCommands = append(s.clientCommands, cmdTreeUnwatch)
->>>>>>> f4a27fb1
 }