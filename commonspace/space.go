package commonspace

import (
	"context"
	"errors"
	"fmt"
	"github.com/anytypeio/any-sync/accountservice"
	"github.com/anytypeio/any-sync/app/ocache"
	"github.com/anytypeio/any-sync/commonspace/headsync"
	"github.com/anytypeio/any-sync/commonspace/object/acl/list"
	"github.com/anytypeio/any-sync/commonspace/object/acl/syncacl"
	"github.com/anytypeio/any-sync/commonspace/object/tree/objecttree"
	"github.com/anytypeio/any-sync/commonspace/object/tree/synctree"
	"github.com/anytypeio/any-sync/commonspace/object/tree/synctree/updatelistener"
	"github.com/anytypeio/any-sync/commonspace/object/tree/treechangeproto"
	"github.com/anytypeio/any-sync/commonspace/object/tree/treestorage"
	"github.com/anytypeio/any-sync/commonspace/objectsync"
	"github.com/anytypeio/any-sync/commonspace/settings"
	"github.com/anytypeio/any-sync/commonspace/settings/deletionstate"
	"github.com/anytypeio/any-sync/commonspace/spacestorage"
	"github.com/anytypeio/any-sync/commonspace/spacesyncproto"
	"github.com/anytypeio/any-sync/commonspace/syncstatus"
	"github.com/anytypeio/any-sync/nodeconf"
	"github.com/anytypeio/any-sync/util/keys/asymmetric/encryptionkey"
	"github.com/anytypeio/any-sync/util/keys/asymmetric/signingkey"
	"github.com/anytypeio/any-sync/util/slice"
	"github.com/zeebo/errs"
	"go.uber.org/zap"
	"strconv"
	"sync"
	"sync/atomic"
	"time"
)

var (
	ErrSpaceClosed       = errors.New("space is closed")
	ErrPutNotImplemented = errors.New("put tree is not implemented")
)

type SpaceCreatePayload struct {
	// SigningKey is the signing key of the owner
	SigningKey signingkey.PrivKey
	// EncryptionKey is the encryption key of the owner
	EncryptionKey encryptionkey.PrivKey
	// SpaceType is an arbitrary string
	SpaceType string
	// ReadKey is a first symmetric encryption key for a space
	ReadKey []byte
	// ReplicationKey is a key which is to be used to determine the node where the space should be held
	ReplicationKey uint64
}

const SpaceTypeDerived = "derived.space"

type SpaceDerivePayload struct {
	SigningKey    signingkey.PrivKey
	EncryptionKey encryptionkey.PrivKey
}

type SpaceDescription struct {
	SpaceHeader          *spacesyncproto.RawSpaceHeaderWithId
	AclId                string
	AclPayload           []byte
	SpaceSettingsId      string
	SpaceSettingsPayload []byte
}

func NewSpaceId(id string, repKey uint64) string {
	return fmt.Sprintf("%s.%s", id, strconv.FormatUint(repKey, 36))
}

type Space interface {
	ocache.ObjectLocker
	ocache.ObjectLastUsage

	Id() string
	Init(ctx context.Context) error

	StoredIds() []string
	DebugAllHeads() []headsync.TreeHeads
	Description() (SpaceDescription, error)

	DeriveTree(ctx context.Context, payload objecttree.ObjectTreeCreatePayload) (res treestorage.TreeStorageCreatePayload, err error)
	CreateTree(ctx context.Context, payload objecttree.ObjectTreeCreatePayload) (res treestorage.TreeStorageCreatePayload, err error)
	PutTree(ctx context.Context, payload treestorage.TreeStorageCreatePayload, listener updatelistener.UpdateListener) (t objecttree.ObjectTree, err error)
	BuildTree(ctx context.Context, id string, opts BuildTreeOpts) (t objecttree.ObjectTree, err error)
	DeleteTree(ctx context.Context, id string) (err error)
	BuildHistoryTree(ctx context.Context, id string, opts HistoryTreeOpts) (t objecttree.HistoryTree, err error)

	HeadSync() headsync.HeadSync
	ObjectSync() objectsync.ObjectSync
	SyncStatus() syncstatus.StatusUpdater
	Storage() spacestorage.SpaceStorage

	Close() error
}

type space struct {
	id     string
	mu     sync.RWMutex
	header *spacesyncproto.RawSpaceHeaderWithId

	objectSync     objectsync.ObjectSync
	headSync       headsync.HeadSync
	syncStatus     syncstatus.StatusUpdater
	storage        spacestorage.SpaceStorage
	cache          *commonGetter
	account        accountservice.Service
	aclList        *syncacl.SyncAcl
	configuration  nodeconf.Configuration
	settingsObject settings.SettingsObject

	isClosed  atomic.Bool
	treesUsed atomic.Int32
}

func (s *space) LastUsage() time.Time {
	return s.objectSync.LastUsage()
}

func (s *space) Locked() bool {
	locked := s.treesUsed.Load() > 1
	log.With(zap.Int32("trees used", s.treesUsed.Load()), zap.Bool("locked", locked)).Debug("space lock status check")
	return locked
}

func (s *space) Id() string {
	return s.id
}

func (s *space) Description() (desc SpaceDescription, err error) {
	root := s.aclList.Root()
	settingsStorage, err := s.storage.TreeStorage(s.storage.SpaceSettingsId())
	if err != nil {
		return
	}
	settingsRoot, err := settingsStorage.Root()
	if err != nil {
		return
	}

	desc = SpaceDescription{
		SpaceHeader:          s.header,
		AclId:                root.Id,
		AclPayload:           root.Payload,
		SpaceSettingsId:      settingsRoot.Id,
		SpaceSettingsPayload: settingsRoot.RawChange,
	}
	return
}

func (s *space) Init(ctx context.Context) (err error) {
	log.With(zap.String("spaceId", s.id)).Debug("initializing space")
	s.storage = newCommonStorage(s.storage)

	header, err := s.storage.SpaceHeader()
	if err != nil {
		return
	}
	s.header = header
	initialIds, err := s.storage.StoredIds()
	if err != nil {
		return
	}
	aclStorage, err := s.storage.AclStorage()
	if err != nil {
		return
	}
	aclList, err := list.BuildAclListWithIdentity(s.account.Account(), aclStorage)
	if err != nil {
		return
	}
<<<<<<< HEAD
	s.aclList = syncacl.NewSyncAcl(aclList, s.objectSync.MessagePool())
=======
	s.aclList = syncacl.NewSyncAcl(aclList, s.objectSync.StreamPool())
	s.cache.AddObject(s.aclList)
>>>>>>> a5f01265

	deletionState := deletionstate.NewDeletionState(s.storage)
	deps := settings.Deps{
		BuildFunc: func(ctx context.Context, id string, listener updatelistener.UpdateListener) (t synctree.SyncTree, err error) {
			res, err := s.BuildTree(ctx, id, BuildTreeOpts{
				Listener:           listener,
				WaitTreeRemoteSync: false,
			})
			if err != nil {
				return
			}
			t = res.(synctree.SyncTree)
			return
		},
		Account:       s.account,
		TreeGetter:    s.cache,
		Store:         s.storage,
		DeletionState: deletionState,
	}
	s.settingsObject = settings.NewSettingsObject(deps, s.id)
	s.cache.AddObject(s.settingsObject)
	s.objectSync.Init()
	s.headSync.Init(initialIds, deletionState)
	err = s.settingsObject.Init(ctx)
	if err != nil {
		return
	}
	s.syncStatus.Run()

	return nil
}

func (s *space) ObjectSync() objectsync.ObjectSync {
	return s.objectSync
}

func (s *space) HeadSync() headsync.HeadSync {
	return s.headSync
}

func (s *space) SyncStatus() syncstatus.StatusUpdater {
	return s.syncStatus
}

func (s *space) Storage() spacestorage.SpaceStorage {
	return s.storage
}

func (s *space) StoredIds() []string {
	return slice.DiscardFromSlice(s.headSync.AllIds(), func(id string) bool {
		return id == s.settingsObject.Id()
	})
}

func (s *space) DebugAllHeads() []headsync.TreeHeads {
	return s.headSync.DebugAllHeads()
}

func (s *space) DeriveTree(ctx context.Context, payload objecttree.ObjectTreeCreatePayload) (res treestorage.TreeStorageCreatePayload, err error) {
	if s.isClosed.Load() {
		err = ErrSpaceClosed
		return
	}
	root, err := objecttree.DeriveObjectTreeRoot(payload, s.aclList)
	if err != nil {
		return
	}
	res = treestorage.TreeStorageCreatePayload{
		RootRawChange: root,
		Changes:       []*treechangeproto.RawTreeChangeWithId{root},
		Heads:         []string{root.Id},
	}
	return
}

func (s *space) CreateTree(ctx context.Context, payload objecttree.ObjectTreeCreatePayload) (res treestorage.TreeStorageCreatePayload, err error) {
	if s.isClosed.Load() {
		err = ErrSpaceClosed
		return
	}
	root, err := objecttree.CreateObjectTreeRoot(payload, s.aclList)
	if err != nil {
		return
	}

	res = treestorage.TreeStorageCreatePayload{
		RootRawChange: root,
		Changes:       []*treechangeproto.RawTreeChangeWithId{root},
		Heads:         []string{root.Id},
	}
	return
}

func (s *space) PutTree(ctx context.Context, payload treestorage.TreeStorageCreatePayload, listener updatelistener.UpdateListener) (t objecttree.ObjectTree, err error) {
	if s.isClosed.Load() {
		err = ErrSpaceClosed
		return
	}
	deps := synctree.BuildDeps{
		SpaceId:        s.id,
		ObjectSync:     s.objectSync,
		Configuration:  s.configuration,
		HeadNotifiable: s.headSync,
		Listener:       listener,
		AclList:        s.aclList,
		SpaceStorage:   s.storage,
		TreeUsage:      &s.treesUsed,
		SyncStatus:     s.syncStatus,
	}
	return synctree.PutSyncTree(ctx, payload, deps)
}

type BuildTreeOpts struct {
	Listener           updatelistener.UpdateListener
	WaitTreeRemoteSync bool
}

type HistoryTreeOpts struct {
	BeforeId string
	Include  bool
}

func (s *space) BuildTree(ctx context.Context, id string, opts BuildTreeOpts) (t objecttree.ObjectTree, err error) {
	if s.isClosed.Load() {
		err = ErrSpaceClosed
		return
	}

	deps := synctree.BuildDeps{
		SpaceId:            s.id,
		ObjectSync:         s.objectSync,
		Configuration:      s.configuration,
		HeadNotifiable:     s.headSync,
		Listener:           opts.Listener,
		AclList:            s.aclList,
		SpaceStorage:       s.storage,
		TreeUsage:          &s.treesUsed,
		SyncStatus:         s.syncStatus,
		WaitTreeRemoteSync: opts.WaitTreeRemoteSync,
	}
	return synctree.BuildSyncTreeOrGetRemote(ctx, id, deps)
}

func (s *space) BuildHistoryTree(ctx context.Context, id string, opts HistoryTreeOpts) (t objecttree.HistoryTree, err error) {
	if s.isClosed.Load() {
		err = ErrSpaceClosed
		return
	}

	params := objecttree.HistoryTreeParams{
		AclList:         s.aclList,
		BeforeId:        opts.BeforeId,
		IncludeBeforeId: opts.Include,
	}
	params.TreeStorage, err = s.storage.TreeStorage(id)
	if err != nil {
		return
	}
	return objecttree.BuildHistoryTree(params)
}

func (s *space) DeleteTree(ctx context.Context, id string) (err error) {
	return s.settingsObject.DeleteObject(id)
}

func (s *space) Close() error {
	log.With(zap.String("id", s.id)).Debug("space is closing")
	defer func() {
		s.isClosed.Store(true)
		log.With(zap.String("id", s.id)).Debug("space closed")
	}()
	var mError errs.Group
	if err := s.headSync.Close(); err != nil {
		mError.Add(err)
	}
	if err := s.objectSync.Close(); err != nil {
		mError.Add(err)
	}
	if err := s.settingsObject.Close(); err != nil {
		mError.Add(err)
	}
	if err := s.aclList.Close(); err != nil {
		mError.Add(err)
	}
	if err := s.storage.Close(); err != nil {
		mError.Add(err)
	}
	if err := s.syncStatus.Close(); err != nil {
		mError.Add(err)
	}

	return mError.Err()
}<|MERGE_RESOLUTION|>--- conflicted
+++ resolved
@@ -170,12 +170,8 @@
 	if err != nil {
 		return
 	}
-<<<<<<< HEAD
 	s.aclList = syncacl.NewSyncAcl(aclList, s.objectSync.MessagePool())
-=======
-	s.aclList = syncacl.NewSyncAcl(aclList, s.objectSync.StreamPool())
 	s.cache.AddObject(s.aclList)
->>>>>>> a5f01265
 
 	deletionState := deletionstate.NewDeletionState(s.storage)
 	deps := settings.Deps{
