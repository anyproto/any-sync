package commonspace

import (
	"context"
	"errors"
	"github.com/anytypeio/any-sync/accountservice"
	"github.com/anytypeio/any-sync/app/logger"
	"github.com/anytypeio/any-sync/commonspace/headsync"
	"github.com/anytypeio/any-sync/commonspace/object/acl/list"
	"github.com/anytypeio/any-sync/commonspace/object/acl/syncacl"
	"github.com/anytypeio/any-sync/commonspace/object/tree/objecttree"
	"github.com/anytypeio/any-sync/commonspace/object/tree/synctree"
	"github.com/anytypeio/any-sync/commonspace/object/tree/synctree/updatelistener"
	"github.com/anytypeio/any-sync/commonspace/object/tree/treechangeproto"
	"github.com/anytypeio/any-sync/commonspace/object/tree/treestorage"
	"github.com/anytypeio/any-sync/commonspace/objectsync"
	"github.com/anytypeio/any-sync/commonspace/peermanager"
	"github.com/anytypeio/any-sync/commonspace/settings"
	"github.com/anytypeio/any-sync/commonspace/settings/settingsstate"
	"github.com/anytypeio/any-sync/commonspace/spacestorage"
	"github.com/anytypeio/any-sync/commonspace/spacesyncproto"
	"github.com/anytypeio/any-sync/commonspace/syncstatus"
	"github.com/anytypeio/any-sync/metric"
	"github.com/anytypeio/any-sync/net/peer"
	"github.com/anytypeio/any-sync/nodeconf"
	"github.com/anytypeio/any-sync/util/crypto"
	"github.com/anytypeio/any-sync/util/multiqueue"
	"github.com/anytypeio/any-sync/util/slice"
	"github.com/cheggaaa/mb/v3"
	"github.com/zeebo/errs"
	"go.uber.org/zap"
	"strconv"
	"strings"
	"sync"
	"sync/atomic"
	"time"
)

var (
	ErrSpaceClosed = errors.New("space is closed")
)

type SpaceCreatePayload struct {
	// SigningKey is the signing key of the owner
	SigningKey crypto.PrivKey
	// SpaceType is an arbitrary string
	SpaceType string
	// ReadKey is a first symmetric encryption key for a space
	ReadKey []byte
	// ReplicationKey is a key which is to be used to determine the node where the space should be held
	ReplicationKey uint64
	// SpacePayload is an arbitrary payload related to space type
	SpacePayload []byte
	// MasterKey is the master key of the owner
	MasterKey crypto.PrivKey
}

type HandleMessage struct {
	Id                uint64
	ReceiveTime       time.Time
	StartHandlingTime time.Time
	Deadline          time.Time
	SenderId          string
	Message           *spacesyncproto.ObjectSyncMessage
}

func (m HandleMessage) LogFields(fields ...zap.Field) []zap.Field {
	return append(fields,
		metric.SpaceId(m.Message.SpaceId),
		metric.ObjectId(m.Message.ObjectId),
		metric.QueueDur(m.StartHandlingTime.Sub(m.ReceiveTime)),
		metric.TotalDur(time.Since(m.ReceiveTime)),
	)
}

type SpaceDerivePayload struct {
	SigningKey   crypto.PrivKey
	MasterKey    crypto.PrivKey
	SpaceType    string
	SpacePayload []byte
}

type SpaceDescription struct {
	SpaceHeader          *spacesyncproto.RawSpaceHeaderWithId
	AclId                string
	AclPayload           []byte
	SpaceSettingsId      string
	SpaceSettingsPayload []byte
}

func NewSpaceId(id string, repKey uint64) string {
	return strings.Join([]string{id, strconv.FormatUint(repKey, 36)}, ".")
}

type Space interface {
	Id() string
	Init(ctx context.Context) error

	StoredIds() []string
	DebugAllHeads() []headsync.TreeHeads
	Description() (SpaceDescription, error)

	DeriveTree(ctx context.Context, payload objecttree.ObjectTreeCreatePayload) (res treestorage.TreeStorageCreatePayload, err error)
	CreateTree(ctx context.Context, payload objecttree.ObjectTreeCreatePayload) (res treestorage.TreeStorageCreatePayload, err error)
	PutTree(ctx context.Context, payload treestorage.TreeStorageCreatePayload, listener updatelistener.UpdateListener) (t objecttree.ObjectTree, err error)
	BuildTree(ctx context.Context, id string, opts BuildTreeOpts) (t objecttree.ObjectTree, err error)
	DeleteTree(ctx context.Context, id string) (err error)
	BuildHistoryTree(ctx context.Context, id string, opts HistoryTreeOpts) (t objecttree.HistoryTree, err error)

	SpaceDeleteRawChange(ctx context.Context) (raw *treechangeproto.RawTreeChangeWithId, err error)
	DeleteSpace(ctx context.Context, deleteChange *treechangeproto.RawTreeChangeWithId) (err error)

	HeadSync() headsync.HeadSync
	ObjectSync() objectsync.ObjectSync
	SyncStatus() syncstatus.StatusUpdater
	Storage() spacestorage.SpaceStorage

	HandleMessage(ctx context.Context, msg HandleMessage) (err error)

	TryClose(objectTTL time.Duration) (close bool, err error)
	Close() error
}

type space struct {
	id     string
	mu     sync.RWMutex
	header *spacesyncproto.RawSpaceHeaderWithId

	objectSync     objectsync.ObjectSync
	headSync       headsync.HeadSync
	syncStatus     syncstatus.StatusUpdater
	storage        spacestorage.SpaceStorage
	treeManager    *commonGetter
	account        accountservice.Service
	aclList        *syncacl.SyncAcl
	configuration  nodeconf.NodeConf
	settingsObject settings.SettingsObject
	peerManager    peermanager.PeerManager
<<<<<<< HEAD
	metric         metric.Metric
=======
	treeBuilder    objecttree.BuildObjectTreeFunc
>>>>>>> 4cb88b2b

	handleQueue multiqueue.MultiQueue[HandleMessage]

	isClosed  *atomic.Bool
	isDeleted *atomic.Bool
	treesUsed *atomic.Int32
}

func (s *space) Id() string {
	return s.id
}

func (s *space) Description() (desc SpaceDescription, err error) {
	root := s.aclList.Root()
	settingsStorage, err := s.storage.TreeStorage(s.storage.SpaceSettingsId())
	if err != nil {
		return
	}
	settingsRoot, err := settingsStorage.Root()
	if err != nil {
		return
	}

	desc = SpaceDescription{
		SpaceHeader:          s.header,
		AclId:                root.Id,
		AclPayload:           root.Payload,
		SpaceSettingsId:      settingsRoot.Id,
		SpaceSettingsPayload: settingsRoot.RawChange,
	}
	return
}

func (s *space) Init(ctx context.Context) (err error) {
	log.With(zap.String("spaceId", s.id)).Debug("initializing space")
	s.storage = newCommonStorage(s.storage)

	header, err := s.storage.SpaceHeader()
	if err != nil {
		return
	}
	s.header = header
	initialIds, err := s.storage.StoredIds()
	if err != nil {
		return
	}
	aclStorage, err := s.storage.AclStorage()
	if err != nil {
		return
	}
	aclList, err := list.BuildAclListWithIdentity(s.account.Account(), aclStorage)
	if err != nil {
		return
	}
	s.aclList = syncacl.NewSyncAcl(aclList, s.objectSync.SyncClient().MessagePool())
	s.treeManager.AddObject(s.aclList)

	deletionState := settingsstate.NewObjectDeletionState(s.storage)
	deps := settings.Deps{
		BuildFunc: func(ctx context.Context, id string, listener updatelistener.UpdateListener) (t synctree.SyncTree, err error) {
			res, err := s.BuildTree(ctx, id, BuildTreeOpts{
				Listener:           listener,
				WaitTreeRemoteSync: false,
			})
			log.Debug("building settings tree", zap.String("id", id), zap.String("spaceId", s.id))
			if err != nil {
				return
			}
			t = res.(synctree.SyncTree)
			return
		},
		Account:       s.account,
		TreeManager:   s.treeManager,
		Store:         s.storage,
		DeletionState: deletionState,
		Provider:      s.headSync,
		Configuration: s.configuration,
		OnSpaceDelete: s.onSpaceDelete,
	}
	s.settingsObject = settings.NewSettingsObject(deps, s.id)
	s.headSync.Init(initialIds, deletionState)
	err = s.settingsObject.Init(ctx)
	if err != nil {
		return
	}
	s.treeManager.AddObject(s.settingsObject)
	s.syncStatus.Run()
	s.handleQueue = multiqueue.New[HandleMessage](s.handleMessage, 100)
	return nil
}

func (s *space) ObjectSync() objectsync.ObjectSync {
	return s.objectSync
}

func (s *space) HeadSync() headsync.HeadSync {
	return s.headSync
}

func (s *space) SyncStatus() syncstatus.StatusUpdater {
	return s.syncStatus
}

func (s *space) Storage() spacestorage.SpaceStorage {
	return s.storage
}

func (s *space) StoredIds() []string {
	return slice.DiscardFromSlice(s.headSync.AllIds(), func(id string) bool {
		return id == s.settingsObject.Id()
	})
}

func (s *space) DebugAllHeads() []headsync.TreeHeads {
	return s.headSync.DebugAllHeads()
}

func (s *space) DeriveTree(ctx context.Context, payload objecttree.ObjectTreeCreatePayload) (res treestorage.TreeStorageCreatePayload, err error) {
	if s.isClosed.Load() {
		err = ErrSpaceClosed
		return
	}
	root, err := objecttree.DeriveObjectTreeRoot(payload, s.aclList)
	if err != nil {
		return
	}
	res = treestorage.TreeStorageCreatePayload{
		RootRawChange: root,
		Changes:       []*treechangeproto.RawTreeChangeWithId{root},
		Heads:         []string{root.Id},
	}
	return
}

func (s *space) CreateTree(ctx context.Context, payload objecttree.ObjectTreeCreatePayload) (res treestorage.TreeStorageCreatePayload, err error) {
	if s.isClosed.Load() {
		err = ErrSpaceClosed
		return
	}
	root, err := objecttree.CreateObjectTreeRoot(payload, s.aclList)
	if err != nil {
		return
	}

	res = treestorage.TreeStorageCreatePayload{
		RootRawChange: root,
		Changes:       []*treechangeproto.RawTreeChangeWithId{root},
		Heads:         []string{root.Id},
	}
	return
}

func (s *space) PutTree(ctx context.Context, payload treestorage.TreeStorageCreatePayload, listener updatelistener.UpdateListener) (t objecttree.ObjectTree, err error) {
	if s.isClosed.Load() {
		err = ErrSpaceClosed
		return
	}
	deps := synctree.BuildDeps{
		SpaceId:         s.id,
		SyncClient:      s.objectSync.SyncClient(),
		Configuration:   s.configuration,
		HeadNotifiable:  s.headSync,
		Listener:        listener,
		AclList:         s.aclList,
		SpaceStorage:    s.storage,
		OnClose:         s.onObjectClose,
		SyncStatus:      s.syncStatus,
		PeerGetter:      s.peerManager,
		BuildObjectTree: s.treeBuilder,
	}
	t, err = synctree.PutSyncTree(ctx, payload, deps)
	if err != nil {
		return
	}
	s.treesUsed.Add(1)
	log.Debug("incrementing counter", zap.String("id", payload.RootRawChange.Id), zap.Int32("trees", s.treesUsed.Load()), zap.String("spaceId", s.id))
	return
}

type BuildTreeOpts struct {
	Listener           updatelistener.UpdateListener
	WaitTreeRemoteSync bool
}

type HistoryTreeOpts struct {
	BeforeId string
	Include  bool
}

func (s *space) BuildTree(ctx context.Context, id string, opts BuildTreeOpts) (t objecttree.ObjectTree, err error) {
	if s.isClosed.Load() {
		err = ErrSpaceClosed
		return
	}

	deps := synctree.BuildDeps{
		SpaceId:            s.id,
		SyncClient:         s.objectSync.SyncClient(),
		Configuration:      s.configuration,
		HeadNotifiable:     s.headSync,
		Listener:           opts.Listener,
		AclList:            s.aclList,
		SpaceStorage:       s.storage,
		OnClose:            s.onObjectClose,
		SyncStatus:         s.syncStatus,
		WaitTreeRemoteSync: opts.WaitTreeRemoteSync,
		PeerGetter:         s.peerManager,
		BuildObjectTree:    s.treeBuilder,
	}
	if t, err = synctree.BuildSyncTreeOrGetRemote(ctx, id, deps); err != nil {
		return nil, err
	}
	s.treesUsed.Add(1)
	log.Debug("incrementing counter", zap.String("id", id), zap.Int32("trees", s.treesUsed.Load()), zap.String("spaceId", s.id))
	return
}

func (s *space) BuildHistoryTree(ctx context.Context, id string, opts HistoryTreeOpts) (t objecttree.HistoryTree, err error) {
	if s.isClosed.Load() {
		err = ErrSpaceClosed
		return
	}

	params := objecttree.HistoryTreeParams{
		AclList:         s.aclList,
		BeforeId:        opts.BeforeId,
		IncludeBeforeId: opts.Include,
	}
	params.TreeStorage, err = s.storage.TreeStorage(id)
	if err != nil {
		return
	}
	return objecttree.BuildHistoryTree(params)
}

func (s *space) DeleteTree(ctx context.Context, id string) (err error) {
	return s.settingsObject.DeleteObject(id)
}

func (s *space) SpaceDeleteRawChange(ctx context.Context) (raw *treechangeproto.RawTreeChangeWithId, err error) {
	return s.settingsObject.SpaceDeleteRawChange()
}

func (s *space) DeleteSpace(ctx context.Context, deleteChange *treechangeproto.RawTreeChangeWithId) (err error) {
	return s.settingsObject.DeleteSpace(ctx, deleteChange)
}

func (s *space) HandleMessage(ctx context.Context, hm HandleMessage) (err error) {
	threadId := hm.Message.ObjectId
	hm.ReceiveTime = time.Now()
	if hm.Message.ReplyId != "" {
		threadId += hm.Message.ReplyId
		defer func() {
			_ = s.handleQueue.CloseThread(threadId)
		}()
	}
	err = s.handleQueue.Add(ctx, threadId, hm)
	if err == mb.ErrOverflowed {
		log.InfoCtx(ctx, "queue overflowed", zap.String("spaceId", s.id), zap.String("objectId", threadId))
		// skip overflowed error
		return nil
	}
	return
}

func (s *space) handleMessage(msg HandleMessage) {
	var err error
	msg.StartHandlingTime = time.Now()
	ctx := peer.CtxWithPeerId(context.Background(), msg.SenderId)
	ctx = logger.CtxWithFields(ctx, zap.Uint64("msgId", msg.Id), zap.String("senderId", msg.SenderId))
	defer func() {
		s.metric.RequestLog(ctx, msg.LogFields(zap.Error(err))...)
	}()

	if !msg.Deadline.IsZero() {
		now := time.Now()
		if now.After(msg.Deadline) {
			log.InfoCtx(ctx, "skip message: deadline exceed")
			err = context.DeadlineExceeded
			return
		}
		var cancel context.CancelFunc
		ctx, cancel = context.WithDeadline(ctx, msg.Deadline)
		defer cancel()
	}

	if err = s.objectSync.HandleMessage(ctx, msg.SenderId, msg.Message); err != nil {
		if msg.Message.ObjectId != "" {
			// cleanup thread on error
			_ = s.handleQueue.CloseThread(msg.Message.ObjectId)
		}
		log.InfoCtx(ctx, "handleMessage error", zap.Error(err))
	}
}

func (s *space) onObjectClose(id string) {
	s.treesUsed.Add(-1)
	log.Debug("decrementing counter", zap.String("id", id), zap.Int32("trees", s.treesUsed.Load()), zap.String("spaceId", s.id))
	_ = s.handleQueue.CloseThread(id)
}

func (s *space) onSpaceDelete() {
	err := s.storage.SetSpaceDeleted()
	if err != nil {
		log.Debug("failed to set space deleted")
	}
	s.isDeleted.Swap(true)
}

func (s *space) Close() error {
	if s.isClosed.Swap(true) {
		log.Warn("call space.Close on closed space", zap.String("id", s.id))
		return nil
	}
	log.With(zap.String("id", s.id)).Debug("space is closing")

	var mError errs.Group
	if err := s.handleQueue.Close(); err != nil {
		mError.Add(err)
	}
	if err := s.headSync.Close(); err != nil {
		mError.Add(err)
	}
	if err := s.objectSync.Close(); err != nil {
		mError.Add(err)
	}
	if err := s.settingsObject.Close(); err != nil {
		mError.Add(err)
	}
	if err := s.aclList.Close(); err != nil {
		mError.Add(err)
	}
	if err := s.storage.Close(); err != nil {
		mError.Add(err)
	}
	if err := s.syncStatus.Close(); err != nil {
		mError.Add(err)
	}
	log.With(zap.String("id", s.id)).Debug("space closed")
	return mError.Err()
}

func (s *space) TryClose(objectTTL time.Duration) (close bool, err error) {
	if time.Now().Sub(s.objectSync.LastUsage()) < objectTTL {
		return false, nil
	}
	locked := s.treesUsed.Load() > 1
	log.With(zap.Int32("trees used", s.treesUsed.Load()), zap.Bool("locked", locked), zap.String("spaceId", s.id)).Debug("space lock status check")
	if locked {
		return false, nil
	}
	return true, s.Close()
}<|MERGE_RESOLUTION|>--- conflicted
+++ resolved
@@ -136,11 +136,8 @@
 	configuration  nodeconf.NodeConf
 	settingsObject settings.SettingsObject
 	peerManager    peermanager.PeerManager
-<<<<<<< HEAD
+	treeBuilder    objecttree.BuildObjectTreeFunc
 	metric         metric.Metric
-=======
-	treeBuilder    objecttree.BuildObjectTreeFunc
->>>>>>> 4cb88b2b
 
 	handleQueue multiqueue.MultiQueue[HandleMessage]
 
