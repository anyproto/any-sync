//go:generate mockgen -destination mock_objectsync/mock_objectsync.go github.com/anytypeio/any-sync/commonspace/objectsync SyncClient
package objectsync

import (
	"context"
	"github.com/anytypeio/any-sync/commonspace/object/tree/treechangeproto"
	"github.com/gogo/protobuf/proto"
	"sync/atomic"
	"time"

	"github.com/anytypeio/any-sync/app/logger"
	"github.com/anytypeio/any-sync/commonspace/object/syncobjectgetter"
	"github.com/anytypeio/any-sync/commonspace/objectsync/synchandler"
	"github.com/anytypeio/any-sync/commonspace/peermanager"
	"github.com/anytypeio/any-sync/commonspace/spacestorage"
	"github.com/anytypeio/any-sync/commonspace/spacesyncproto"
	"github.com/anytypeio/any-sync/nodeconf"
	"go.uber.org/zap"
	"golang.org/x/exp/slices"
)

var log = logger.NewNamed("common.commonspace.objectsync")

type ObjectSync interface {
	LastUsage
	synchandler.SyncHandler
	MessagePool() MessagePool

	Close() (err error)
}

type objectSync struct {
	spaceId string

	messagePool   MessagePool
	syncClient    SyncClient
	objectGetter  syncobjectgetter.SyncObjectGetter
	configuration nodeconf.NodeConf
	spaceStorage  spacestorage.SpaceStorage

	syncCtx        context.Context
	cancelSync     context.CancelFunc
	spaceIsDeleted *atomic.Bool
}

func NewObjectSync(
	spaceId string,
	spaceIsDeleted *atomic.Bool,
	configuration nodeconf.NodeConf,
	peerManager peermanager.PeerManager,
	objectGetter syncobjectgetter.SyncObjectGetter,
	storage spacestorage.SpaceStorage) ObjectSync {
	syncCtx, cancel := context.WithCancel(context.Background())
<<<<<<< HEAD
	os := &objectSync{
=======
	os := newObjectSync(
		spaceId,
		spaceIsDeleted,
		configuration,
		objectGetter,
		storage,
		syncCtx,
		cancel)
	msgPool := newMessagePool(peerManager, os.handleMessage)
	os.messagePool = msgPool
	return os
}

func newObjectSync(
	spaceId string,
	spaceIsDeleted *atomic.Bool,
	configuration nodeconf.NodeConf,
	objectGetter syncobjectgetter.SyncObjectGetter,
	spaceStorage spacestorage.SpaceStorage,
	syncCtx context.Context,
	cancel context.CancelFunc,
) *objectSync {
	return &objectSync{
>>>>>>> fd65e611
		objectGetter:   objectGetter,
		spaceStorage:   storage,
		spaceId:        spaceId,
		syncCtx:        syncCtx,
		cancelSync:     cancel,
		spaceIsDeleted: spaceIsDeleted,
		configuration:  configuration,
		syncClient:     NewSyncClient(spaceId, peerManager, GetRequestFactory()),
	}
	os.messagePool = newMessagePool(peerManager, os.handleMessage)
	return os
}

func (s *objectSync) Close() (err error) {
	s.cancelSync()
	return
}

func (s *objectSync) LastUsage() time.Time {
	return s.messagePool.LastUsage()
}

func (s *objectSync) HandleMessage(ctx context.Context, senderId string, message *spacesyncproto.ObjectSyncMessage) (err error) {
	return s.messagePool.HandleMessage(ctx, senderId, message)
}

func (s *objectSync) handleMessage(ctx context.Context, senderId string, msg *spacesyncproto.ObjectSyncMessage) (err error) {
	log := log.With(zap.String("objectId", msg.ObjectId), zap.String("replyId", msg.ReplyId))
	if s.spaceIsDeleted.Load() {
		log = log.With(zap.Bool("isDeleted", true))
		// preventing sync with other clients if they are not just syncing the settings tree
		if !slices.Contains(s.configuration.NodeIds(s.spaceId), senderId) && msg.ObjectId != s.spaceStorage.SpaceSettingsId() {
			return spacesyncproto.ErrSpaceIsDeleted
		}
	}
	log.With(zap.String("objectId", msg.ObjectId), zap.String("replyId", msg.ReplyId)).DebugCtx(ctx, "handling message")
	obj, err := s.objectGetter.GetObject(ctx, msg.ObjectId)
	if err != nil {
		respErr := s.sendErrorResponse(ctx, msg, senderId)
		if respErr != nil {
			log.Debug("failed to send error response", zap.Error(respErr))
		}
		return
	}
	return obj.HandleMessage(ctx, senderId, msg)
}

func (s *objectSync) MessagePool() MessagePool {
	return s.messagePool
}

func (s *objectSync) sendErrorResponse(ctx context.Context, msg *spacesyncproto.ObjectSyncMessage, senderId string) (err error) {
	unmarshalled := &treechangeproto.TreeSyncMessage{}
	err = proto.Unmarshal(msg.Payload, unmarshalled)
	if err != nil {
		return
	}
	resp := treechangeproto.WrapError(treechangeproto.ErrorCodes_GetTreeError, unmarshalled.RootChange)
	return s.syncClient.SendWithReply(ctx, senderId, resp, msg.ReplyId)
}<|MERGE_RESOLUTION|>--- conflicted
+++ resolved
@@ -51,33 +51,7 @@
 	objectGetter syncobjectgetter.SyncObjectGetter,
 	storage spacestorage.SpaceStorage) ObjectSync {
 	syncCtx, cancel := context.WithCancel(context.Background())
-<<<<<<< HEAD
 	os := &objectSync{
-=======
-	os := newObjectSync(
-		spaceId,
-		spaceIsDeleted,
-		configuration,
-		objectGetter,
-		storage,
-		syncCtx,
-		cancel)
-	msgPool := newMessagePool(peerManager, os.handleMessage)
-	os.messagePool = msgPool
-	return os
-}
-
-func newObjectSync(
-	spaceId string,
-	spaceIsDeleted *atomic.Bool,
-	configuration nodeconf.NodeConf,
-	objectGetter syncobjectgetter.SyncObjectGetter,
-	spaceStorage spacestorage.SpaceStorage,
-	syncCtx context.Context,
-	cancel context.CancelFunc,
-) *objectSync {
-	return &objectSync{
->>>>>>> fd65e611
 		objectGetter:   objectGetter,
 		spaceStorage:   storage,
 		spaceId:        spaceId,
