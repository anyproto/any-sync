--- conflicted
+++ resolved
@@ -54,6 +54,7 @@
 )
 
 var ErrIncorrectIdentity = errors.New("incorrect identity")
+var ErrIncorrectOneToOnePayload = errors.New("incorrect onetoone payload")
 
 func StoragePayloadForSpaceCreate(payload SpaceCreatePayload) (storagePayload spacestorage.SpaceStorageCreatePayload, err error) {
 	// marshalling keys
@@ -508,26 +509,15 @@
 	if identity == nil {
 		return
 	}
-<<<<<<< HEAD
-
-	// TODO: decide what to do here for OneToOne, for now we just skip
-	// identity check if space type is onetoone
-	// 1. create SpacePayload in anysync, include all onetooneinfo in  -- owners, writers + owner signature
-	// 2. if onetoone, validate towards owner
-	// 3. check on coordinator that pusher is one of the writers (not owner, as it usually goes)
+
 	if header.SpaceType == "anytype.onetoone" {
 		var oneToOneInfo aclrecordproto.AclOneToOneInfo
 		err = oneToOneInfo.UnmarshalVT(header.SpaceHeaderPayload)
 		if err != nil {
-			return
+			return false, ErrIncorrectOneToOnePayload
 		}
-
 	} else if !payloadIdentity.Equals(identity) {
-		return ErrIncorrectIdentity
-=======
-	if !payloadIdentity.Equals(identity) {
 		return false, ErrIncorrectIdentity
->>>>>>> af0ebca2
 	}
 
 	return
