package api

import (
	"context"
	"github.com/anytypeio/go-anytype-infrastructure-experiments/client/api/apiproto"
	"github.com/anytypeio/go-anytype-infrastructure-experiments/client/clientspace"
	"github.com/anytypeio/go-anytype-infrastructure-experiments/client/document"
	clientstorage "github.com/anytypeio/go-anytype-infrastructure-experiments/client/storage"
	"github.com/anytypeio/go-anytype-infrastructure-experiments/common/account"
	"github.com/anytypeio/go-anytype-infrastructure-experiments/common/app"
	"github.com/anytypeio/go-anytype-infrastructure-experiments/common/app/logger"
	"github.com/anytypeio/go-anytype-infrastructure-experiments/common/commonfile/fileservice"
	"github.com/anytypeio/go-anytype-infrastructure-experiments/common/commonspace/storage"
	"github.com/anytypeio/go-anytype-infrastructure-experiments/common/config"
	"github.com/anytypeio/go-anytype-infrastructure-experiments/common/net/rpc/server"
	"github.com/anytypeio/go-anytype-infrastructure-experiments/common/net/secure"
	"storj.io/drpc"
)

const CName = "api.service"

var log = logger.NewNamed(CName)

func New() Service {
	return &service{BaseDrpcServer: server.NewBaseDrpcServer()}
}

type Service interface {
	app.ComponentRunnable
	drpc.Mux
}

type service struct {
	transport      secure.Service
	cfg            *config.Config
	spaceService   clientspace.Service
	storageService clientstorage.ClientStorage
	docService     document.Service
	account        account.Service
	file           fileservice.FileService
	*server.BaseDrpcServer
}

func (s *service) Init(a *app.App) (err error) {
	s.spaceService = a.MustComponent(clientspace.CName).(clientspace.Service)
	s.storageService = a.MustComponent(storage.CName).(clientstorage.ClientStorage)
	s.docService = a.MustComponent(document.CName).(document.Service)
	s.account = a.MustComponent(account.CName).(account.Service)
	s.cfg = a.MustComponent(config.CName).(*config.Config)
	s.transport = a.MustComponent(secure.CName).(secure.Service)
	s.file = a.MustComponent(fileservice.CName).(fileservice.FileService)
	return nil
}

func (s *service) Name() (name string) {
	return CName
}

func (s *service) Run(ctx context.Context) (err error) {
	params := server.Params{
		BufferSizeMb:  s.cfg.Stream.MaxMsgSizeMb,
		TimeoutMillis: s.cfg.Stream.TimeoutMilliseconds,
		ListenAddrs:   s.cfg.APIServer.ListenAddrs,
		Wrapper: func(handler drpc.Handler) drpc.Handler {
			return handler
		},
		Converter: s.transport.BasicListener,
	}
	err = s.BaseDrpcServer.Run(ctx, params)
	if err != nil {
		return
	}
<<<<<<< HEAD
	return apiproto.DRPCRegisterClientApi(s, &rpcHandler{s.spaceService, s.storageService, s.docService, s.account, s.file})
=======
	return apiproto.DRPCRegisterClientApi(s, &rpcHandler{
		spaceService:   s.spaceService,
		storageService: s.storageService,
		docService:     s.docService,
		account:        s.account,
	})
>>>>>>> f4a27fb1
}

func (s *service) Close(ctx context.Context) (err error) {
	return s.BaseDrpcServer.Close(ctx)
}<|MERGE_RESOLUTION|>--- conflicted
+++ resolved
@@ -70,16 +70,13 @@
 	if err != nil {
 		return
 	}
-<<<<<<< HEAD
-	return apiproto.DRPCRegisterClientApi(s, &rpcHandler{s.spaceService, s.storageService, s.docService, s.account, s.file})
-=======
 	return apiproto.DRPCRegisterClientApi(s, &rpcHandler{
 		spaceService:   s.spaceService,
 		storageService: s.storageService,
 		docService:     s.docService,
 		account:        s.account,
+		file:           s.file,
 	})
->>>>>>> f4a27fb1
 }
 
 func (s *service) Close(ctx context.Context) (err error) {
