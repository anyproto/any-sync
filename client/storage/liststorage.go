--- conflicted
+++ resolved
@@ -77,11 +77,7 @@
 	return
 }
 
-<<<<<<< HEAD
 func (l *listStorage) Id() string {
-=======
-func (l *listStorage) ID() string {
->>>>>>> 675885d8
 	return l.id
 }
 
