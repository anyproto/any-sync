package stream

import (
	"context"
	"github.com/anytypeio/go-anytype-infrastructure-experiments/common/app"
	"github.com/anytypeio/go-anytype-infrastructure-experiments/common/app/logger"
	"github.com/anytypeio/go-anytype-infrastructure-experiments/common/metric"
	"github.com/anytypeio/go-anytype-infrastructure-experiments/common/pkg/ocache"
	"github.com/anytypeio/go-anytype-infrastructure-experiments/consensus"
	"github.com/anytypeio/go-anytype-infrastructure-experiments/consensus/db"
	"github.com/cheggaaa/mb/v2"
	"github.com/mr-tron/base58"
	"go.uber.org/zap"
	"sync/atomic"
	"time"
)

const CName = "consensus.stream"

var log = logger.NewNamed(CName)

var (
	cacheTTL = time.Minute
)

type ctxLog uint

const (
	ctxLogKey ctxLog = 1
)

func New() Service {
	return &service{}
}

// Service maintains a cache for logs (receive updates from db) and creates new stream objects with able to subscribe/unsubscribe to log ids
type Service interface {
	// NewStream creates new stream with able to watch and unwatch log ids
	NewStream() *Stream
	app.ComponentRunnable
}

type service struct {
	db           db.Service
	cache        ocache.OCache
	lastStreamId uint64
}

func (s *service) Init(a *app.App) (err error) {
	s.db = a.MustComponent(db.CName).(db.Service)

<<<<<<< HEAD
	cacheOpts := []ocache2.Option{
		ocache2.WithTTL(cacheTTL),
		ocache2.WithLogger(log.Named("cache").Sugar()),
=======
	cacheOpts := []ocache.Option{
		ocache.WithTTL(cacheTTL),
		ocache.WithRefCounter(false),
		ocache.WithLogger(log.Named("cache").Sugar()),
>>>>>>> a3d5a560
	}
	if ms := a.Component(metric.CName); ms != nil {
		cacheOpts = append(cacheOpts, ocache.WithPrometheus(ms.(metric.Metric).Registry(), "consensus", "logcache"))
	}
	s.cache = ocache.New(s.loadLog, cacheOpts...)

	return s.db.SetChangeReceiver(s.receiveChange)
}

func (s *service) Name() (name string) {
	return CName
}

func (s *service) Run(ctx context.Context) (err error) {
	return nil
}

func (s *service) NewStream() *Stream {
	return &Stream{
		id:     atomic.AddUint64(&s.lastStreamId, 1),
		logIds: make(map[string]struct{}),
		mb:     mb.New(consensus.Log{}, 100),
		s:      s,
	}
}

// AddStream to object with given logId
func (s *service) AddStream(ctx context.Context, logId []byte, stream *Stream) (err error) {
	obj, err := s.getObject(ctx, logId)
	if err != nil {
		return err
	}
	obj.AddStream(stream)
	return
}

// RemoveStream from object with five logId
func (s *service) RemoveStream(ctx context.Context, logId []byte, streamId uint64) (err error) {
	obj, err := s.getObject(ctx, logId)
	if err != nil {
		return err
	}
	obj.RemoveStream(streamId)
	return
}

func (s *service) loadLog(ctx context.Context, id string) (value ocache.Object, err error) {
	if ctxLog := ctx.Value(ctxLogKey); ctxLog != nil {
		return &object{
			logId:   ctxLog.(consensus.Log).Id,
			records: ctxLog.(consensus.Log).Records,
			streams: make(map[uint64]*Stream),
		}, nil
	}
	logId := logIdFromString(id)
	dbLog, err := s.db.FetchLog(ctx, logId)
	if err != nil {
		return nil, err
	}
	return &object{
		logId:   dbLog.Id,
		records: dbLog.Records,
		streams: make(map[uint64]*Stream),
	}, nil
}

func (s *service) receiveChange(logId []byte, records []consensus.Record) {
	ctx := context.WithValue(context.Background(), ctxLogKey, consensus.Log{Id: logId, Records: records})
	obj, err := s.getObject(ctx, logId)
	if err != nil {
		log.Error("failed load object from cache", zap.Error(err))
		return
	}
	obj.AddRecords(records)
}

func (s *service) getObject(ctx context.Context, logId []byte) (*object, error) {
	id := logIdToString(logId)
	cacheObj, err := s.cache.Get(ctx, id)
	if err != nil {
		return nil, err
	}
	return cacheObj.(*object), nil
}

func (s *service) Close(ctx context.Context) (err error) {
	return s.cache.Close()
}

func logIdToString(logId []byte) string {
	return base58.Encode(logId)
}

func logIdFromString(s string) []byte {
	logId, _ := base58.Decode(s)
	return logId
}<|MERGE_RESOLUTION|>--- conflicted
+++ resolved
@@ -48,17 +48,9 @@
 
 func (s *service) Init(a *app.App) (err error) {
 	s.db = a.MustComponent(db.CName).(db.Service)
-
-<<<<<<< HEAD
-	cacheOpts := []ocache2.Option{
-		ocache2.WithTTL(cacheTTL),
-		ocache2.WithLogger(log.Named("cache").Sugar()),
-=======
 	cacheOpts := []ocache.Option{
 		ocache.WithTTL(cacheTTL),
-		ocache.WithRefCounter(false),
 		ocache.WithLogger(log.Named("cache").Sugar()),
->>>>>>> a3d5a560
 	}
 	if ms := a.Component(metric.CName); ms != nil {
 		cacheOpts = append(cacheOpts, ocache.WithPrometheus(ms.(metric.Metric).Registry(), "consensus", "logcache"))
