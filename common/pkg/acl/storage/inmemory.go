package storage

import (
	"context"
	"fmt"
	"github.com/anytypeio/go-anytype-infrastructure-experiments/common/pkg/acl/aclrecordproto"
	"github.com/anytypeio/go-anytype-infrastructure-experiments/common/pkg/acl/treechangeproto"
	"sync"
)

type inMemoryACLListStorage struct {
	id      string
	root    *aclrecordproto.RawACLRecordWithId
	head    string
	records map[string]*aclrecordproto.RawACLRecordWithId

	sync.RWMutex
}

func NewInMemoryACLListStorage(
	id string,
	records []*aclrecordproto.RawACLRecordWithId) (ListStorage, error) {

	allRecords := make(map[string]*aclrecordproto.RawACLRecordWithId)
	for _, ch := range records {
		allRecords[ch.Id] = ch
	}
	root := records[0]
	head := records[len(records)-1]

	return &inMemoryACLListStorage{
		id:      root.Id,
		root:    root,
		head:    head.Id,
		records: allRecords,
		RWMutex: sync.RWMutex{},
	}, nil
}

func (t *inMemoryACLListStorage) ID() string {
	t.RLock()
	defer t.RUnlock()
	return t.id
}

func (t *inMemoryACLListStorage) Root() (*aclrecordproto.RawACLRecordWithId, error) {
	t.RLock()
	defer t.RUnlock()
	return t.root, nil
}

func (t *inMemoryACLListStorage) Head() (string, error) {
	t.RLock()
	defer t.RUnlock()
	return t.head, nil
}

func (t *inMemoryACLListStorage) SetHead(head string) error {
	t.Lock()
	defer t.Unlock()
	t.head = head
	return nil
}

func (t *inMemoryACLListStorage) AddRawRecord(ctx context.Context, record *aclrecordproto.RawACLRecordWithId) error {
	t.Lock()
	defer t.Unlock()
	// TODO: better to do deep copy
	t.records[record.Id] = record
	return nil
}

<<<<<<< HEAD
func (t *inMemoryACLListStorage) GetRawRecord(ctx context.Context, recordId string) (*aclrecordproto.RawACLRecordWithId, error) {
	t.RLock()
	defer t.RUnlock()
	if res, exists := t.records[recordId]; exists {
		return res, nil
	}
	return nil, fmt.Errorf("could not get record with id: %s", recordId)
=======
func (i *inMemoryACLListStorage) Id() string {
	i.RLock()
	defer i.RUnlock()
	return i.id
>>>>>>> 9f080b45
}

type inMemoryTreeStorage struct {
	id      string
	root    *treechangeproto.RawTreeChangeWithId
	heads   []string
	changes map[string]*treechangeproto.RawTreeChangeWithId

	sync.RWMutex
}

func NewInMemoryTreeStorage(
	root *treechangeproto.RawTreeChangeWithId,
	heads []string,
	changes []*treechangeproto.RawTreeChangeWithId) (TreeStorage, error) {
	allChanges := make(map[string]*treechangeproto.RawTreeChangeWithId)
	for _, ch := range changes {
		allChanges[ch.Id] = ch
	}
	allChanges[root.Id] = root

	return &inMemoryTreeStorage{
		id:      root.Id,
		root:    root,
		heads:   heads,
		changes: allChanges,
		RWMutex: sync.RWMutex{},
	}, nil
}

func (t *inMemoryTreeStorage) HasChange(ctx context.Context, id string) (bool, error) {
	_, exists := t.changes[id]
	return exists, nil
}

func (t *inMemoryTreeStorage) Id() string {
	t.RLock()
	defer t.RUnlock()
	return t.id
}

func (t *inMemoryTreeStorage) Root() (*treechangeproto.RawTreeChangeWithId, error) {
	t.RLock()
	defer t.RUnlock()
	return t.root, nil
}

func (t *inMemoryTreeStorage) Heads() ([]string, error) {
	t.RLock()
	defer t.RUnlock()
	return t.heads, nil
}

func (t *inMemoryTreeStorage) SetHeads(heads []string) error {
	t.Lock()
	defer t.Unlock()
	t.heads = t.heads[:0]

	for _, h := range heads {
		t.heads = append(t.heads, h)
	}
	return nil
}

func (t *inMemoryTreeStorage) AddRawChange(change *treechangeproto.RawTreeChangeWithId) error {
	t.Lock()
	defer t.Unlock()
	// TODO: better to do deep copy
	t.changes[change.Id] = change
	return nil
}

func (t *inMemoryTreeStorage) GetRawChange(ctx context.Context, changeId string) (*treechangeproto.RawTreeChangeWithId, error) {
	t.RLock()
	defer t.RUnlock()
	if res, exists := t.changes[changeId]; exists {
		return res, nil
	}
	return nil, fmt.Errorf("could not get change with id: %s", changeId)
}

type inMemoryStorageProvider struct {
	objects map[string]TreeStorage
	sync.RWMutex
}

func (i *inMemoryStorageProvider) TreeStorage(id string) (TreeStorage, error) {
	i.RLock()
	defer i.RUnlock()
	if tree, exists := i.objects[id]; exists {
		return tree, nil
	}
	return nil, ErrUnknownTreeId
}

func (i *inMemoryStorageProvider) CreateTreeStorage(payload TreeStorageCreatePayload) (TreeStorage, error) {
	i.Lock()
	defer i.Unlock()
	res, err := NewInMemoryTreeStorage(payload.RootRawChange, payload.Heads, payload.Changes)
	if err != nil {
		return nil, err
	}

	i.objects[payload.RootRawChange.Id] = res
	return res, nil
}

func NewInMemoryTreeStorageProvider() Provider {
	return &inMemoryStorageProvider{
		objects: make(map[string]TreeStorage),
	}
}<|MERGE_RESOLUTION|>--- conflicted
+++ resolved
@@ -33,11 +33,10 @@
 		root:    root,
 		head:    head.Id,
 		records: allRecords,
-		RWMutex: sync.RWMutex{},
 	}, nil
 }
 
-func (t *inMemoryACLListStorage) ID() string {
+func (t *inMemoryACLListStorage) Id() string {
 	t.RLock()
 	defer t.RUnlock()
 	return t.id
@@ -70,7 +69,6 @@
 	return nil
 }
 
-<<<<<<< HEAD
 func (t *inMemoryACLListStorage) GetRawRecord(ctx context.Context, recordId string) (*aclrecordproto.RawACLRecordWithId, error) {
 	t.RLock()
 	defer t.RUnlock()
@@ -78,12 +76,6 @@
 		return res, nil
 	}
 	return nil, fmt.Errorf("could not get record with id: %s", recordId)
-=======
-func (i *inMemoryACLListStorage) Id() string {
-	i.RLock()
-	defer i.RUnlock()
-	return i.id
->>>>>>> 9f080b45
 }
 
 type inMemoryTreeStorage struct {
