syntax = "proto3";
package aclrecord;
option go_package = "pkg/acl/aclrecordproto";

message RawACLRecord {
    bytes payload = 1;
    bytes signature = 2;
    bytes acceptorIdentity = 3;
    bytes acceptorSignature = 4;
}

message RawACLRecordWithId {
    bytes payload = 1;
    string id = 2;
}

message ACLRecord {
    string prevId = 1;
    bytes identity = 2;
    bytes data = 3;
    uint64 currentReadKeyHash = 4;
    int64 timestamp = 5;
}

message ACLRoot {
    bytes identity = 1;
    bytes encryptionKey = 2;
    string spaceId = 3;
    bytes encryptedReadKey = 4;
    string derivationScheme = 5;
    uint64 currentReadKeyHash = 6;
    int64 timestamp = 7;
}

message ACLContentValue {
    oneof value {
        ACLUserAdd userAdd = 1;
        ACLUserRemove userRemove = 2;
        ACLUserPermissionChange userPermissionChange = 3;
        ACLUserInvite userInvite = 4;
        ACLUserJoin userJoin = 5;
    }
}

message ACLData {
    repeated ACLContentValue aclContent = 1;
}

message ACLState {
    repeated uint64 readKeyHashes = 1;
    repeated ACLUserState userStates = 2;
    map<string, ACLUserInvite> invites = 3;
}

message ACLUserState {
    bytes identity = 1;
    bytes encryptionKey = 2;
    ACLUserPermissions permissions = 3;
}

message ACLUserAdd {
    bytes identity = 1;
    bytes encryptionKey = 2;
    repeated bytes encryptedReadKeys = 3;
    ACLUserPermissions permissions = 4;
}

message ACLUserInvite {
<<<<<<< HEAD
  bytes acceptPublicKey = 1;
  uint64 encryptSymKeyHash = 2;
  repeated bytes encryptedReadKeys = 3;
  ACLUserPermissions permissions = 4;
}

message ACLUserJoin {
  bytes identity = 1;
  bytes encryptionKey = 2;
  bytes acceptSignature = 3;
  bytes acceptPubKey = 4;
  repeated bytes encryptedReadKeys = 5;
}

message ACLUserRemove {
  bytes identity = 1;
  repeated ACLReadKeyReplace readKeyReplaces = 2;
=======
    bytes acceptPublicKey = 1;
    // TODO: change to read key
    bytes encryptPublicKey = 2;
    repeated bytes encryptedReadKeys = 3;
    ACLUserPermissions permissions = 4;
    // TODO: either derive inviteId from pub keys or think if it is possible to just use ACL record id
    string inviteId = 5;
}

message ACLUserJoin {
    bytes identity = 1;
    bytes encryptionKey = 2;
    bytes acceptSignature = 3;
    string inviteId = 4;
    repeated bytes encryptedReadKeys = 5;
}

message ACLUserRemove {
    bytes identity = 1;
    repeated ACLReadKeyReplace readKeyReplaces = 3;
>>>>>>> 9f080b45
}

message ACLReadKeyReplace {
    bytes identity = 1;
    bytes encryptionKey = 2;
    bytes encryptedReadKey = 3;
}

message ACLUserPermissionChange {
    bytes identity = 1;
    ACLUserPermissions permissions = 2;
}

enum ACLUserPermissions {
    Admin = 0;
    Writer = 1;
    Reader = 2;
}


message ACLSyncMessage {
    ACLSyncContentValue content = 2;
}

// ACLSyncContentValue provides different types for acl sync
message ACLSyncContentValue {
    oneof value {
        ACLAddRecords addRecords = 1;
    }
}

message ACLAddRecords {
    repeated RawACLRecordWithId records = 1;
}<|MERGE_RESOLUTION|>--- conflicted
+++ resolved
@@ -66,7 +66,6 @@
 }
 
 message ACLUserInvite {
-<<<<<<< HEAD
   bytes acceptPublicKey = 1;
   uint64 encryptSymKeyHash = 2;
   repeated bytes encryptedReadKeys = 3;
@@ -84,28 +83,6 @@
 message ACLUserRemove {
   bytes identity = 1;
   repeated ACLReadKeyReplace readKeyReplaces = 2;
-=======
-    bytes acceptPublicKey = 1;
-    // TODO: change to read key
-    bytes encryptPublicKey = 2;
-    repeated bytes encryptedReadKeys = 3;
-    ACLUserPermissions permissions = 4;
-    // TODO: either derive inviteId from pub keys or think if it is possible to just use ACL record id
-    string inviteId = 5;
-}
-
-message ACLUserJoin {
-    bytes identity = 1;
-    bytes encryptionKey = 2;
-    bytes acceptSignature = 3;
-    string inviteId = 4;
-    repeated bytes encryptedReadKeys = 5;
-}
-
-message ACLUserRemove {
-    bytes identity = 1;
-    repeated ACLReadKeyReplace readKeyReplaces = 3;
->>>>>>> 9f080b45
 }
 
 message ACLReadKeyReplace {
@@ -125,7 +102,6 @@
     Reader = 2;
 }
 
-
 message ACLSyncMessage {
     ACLSyncContentValue content = 2;
 }
