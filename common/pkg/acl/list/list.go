//go:generate mockgen -destination mock_list/mock_list.go github.com/anytypeio/go-anytype-infrastructure-experiments/common/pkg/acl/list ACLList
package list

import (
	"context"
	"errors"
	"fmt"
	"github.com/anytypeio/go-anytype-infrastructure-experiments/common/pkg/acl/account"
	"github.com/anytypeio/go-anytype-infrastructure-experiments/common/pkg/acl/aclrecordproto"
	"github.com/anytypeio/go-anytype-infrastructure-experiments/common/pkg/acl/common"
	"github.com/anytypeio/go-anytype-infrastructure-experiments/common/pkg/acl/storage"
	"sync"
)

type IterFunc = func(record *ACLRecord) (IsContinue bool)

var (
	ErrIncorrectCID = errors.New("incorrect CID")
	ErrInconsistent = errors.New("inconsistent record")
)

type RWLocker interface {
	sync.Locker
	RLock()
	RUnlock()
}

type ACLList interface {
	RWLocker
	ID() string
	Root() *aclrecordproto.RawACLRecordWithId
	Records() []*ACLRecord
	ACLState() *ACLState
	IsAfter(first string, second string) (bool, error)
	AddRawRecords(ctx context.Context, rec []*aclrecordproto.RawACLRecordWithId) (err error)
	Head() *ACLRecord
	Get(id string) (*ACLRecord, error)
	Iterate(iterFunc IterFunc)
	IterateFrom(startId string, iterFunc IterFunc)

	AddRawRecord(rawRec *aclrecordproto.RawACLRecordWithId) (added bool, err error)

	Close() (err error)
}

type aclList struct {
	root    *aclrecordproto.RawACLRecordWithId
	records []*ACLRecord
	indexes map[string]int
	id      string

<<<<<<< HEAD
	stateBuilder  *aclStateBuilder
	recordBuilder ACLRecordBuilder
	aclState      *ACLState
	keychain      *common.Keychain
	storage       storage.ListStorage
=======
	recBuilder ACLRecordBuilder
	builder    *aclStateBuilder
	aclState   *ACLState
	keychain   *common.Keychain
>>>>>>> 9f080b45

	sync.RWMutex
}

func BuildACLListWithIdentity(acc *account.AccountData, storage storage.ListStorage) (ACLList, error) {
	builder := newACLStateBuilderWithIdentity(acc)
	return build(storage.Id(), builder, newACLRecordBuilder(storage.Id(), common.NewKeychain()), storage)
}

func BuildACLList(storage storage.ListStorage) (ACLList, error) {
	return build(storage.Id(), newACLStateBuilder(), newACLRecordBuilder(storage.Id(), common.NewKeychain()), storage)
}

func build(id string, stateBuilder *aclStateBuilder, recBuilder ACLRecordBuilder, storage storage.ListStorage) (list ACLList, err error) {
	head, err := storage.Head()
	if err != nil {
		return
	}

	rawRecordWithId, err := storage.GetRawRecord(context.Background(), head)
	if err != nil {
		return
	}

	record, err := recBuilder.ConvertFromRaw(rawRecordWithId)
	if err != nil {
		return
	}
	records := []*ACLRecord{record}

	for record.PrevId != "" {
		rawRecordWithId, err = storage.GetRawRecord(context.Background(), record.PrevId)
		if err != nil {
			return
		}

		record, err = recBuilder.ConvertFromRaw(rawRecordWithId)
		if err != nil {
			return
		}
		records = append(records, record)
	}

	indexes := make(map[string]int)
	for i, j := 0, len(records)-1; i < j; i, j = i+1, j-1 {
		records[i], records[j] = records[j], records[i]
		indexes[records[i].Id] = i
		indexes[records[j].Id] = j
	}
	// adding missed index if needed
	if len(records)%2 != 0 {
		indexes[records[len(records)/2].Id] = len(records) / 2
	}

	stateBuilder.Init(id)
	state, err := stateBuilder.Build(records)
	if err != nil {
		return
	}

	rootWithId, err := storage.Root()
	if err != nil {
		return
	}

	list = &aclList{
<<<<<<< HEAD
		root:          rootWithId,
		records:       records,
		indexes:       indexes,
		stateBuilder:  stateBuilder,
		recordBuilder: recBuilder,
		aclState:      state,
		storage:       storage,
		id:            id,
		RWMutex:       sync.RWMutex{},
=======
		root:       aclRecRoot.Model.(*aclrecordproto.ACLRoot),
		records:    records,
		indexes:    indexes,
		builder:    stateBuilder,
		recBuilder: recBuilder,
		aclState:   state,
		id:         id,
>>>>>>> 9f080b45
	}
	return
}

func (a *aclList) Records() []*ACLRecord {
	return a.records
}

func (a *aclList) AddRawRecord(rawRec *aclrecordproto.RawACLRecordWithId) (added bool, err error) {
	if _, ok := a.indexes[rawRec.Id]; ok {
		return
	}
	record, err := a.recBuilder.ConvertFromRaw(rawRec)
	if err != nil {
		return
	}
	var lastId string
	if len(a.records) > 0 {
		lastId = a.records[len(a.records)-1].Id
	}
	if record.PrevId != lastId {
		return false, ErrInconsistent
	}
	a.records = append(a.records, record)
	a.indexes[record.Id] = len(a.records) - 1
	return true, nil
}

func (a *aclList) IsValidNext(rawRec *aclrecordproto.RawACLRecordWithId) (err error) {
	rec, err := a.recBuilder.ConvertFromRaw(rawRec)
	if err != nil {
		return
	}
	var lastId string
	if len(a.records) > 0 {
		lastId = a.records[len(a.records)-1].Id
	}
	if rec.PrevId != lastId {
		return ErrInconsistent
	}
	return
}

func (a *aclList) ID() string {
	return a.id
}

func (a *aclList) Root() *aclrecordproto.RawACLRecordWithId {
	return a.root
}

func (a *aclList) AddRawRecords(ctx context.Context, records []*aclrecordproto.RawACLRecordWithId) (err error) {
	if len(records) == 0 {
		return
	}
	// converting and verifying
	var aclRecords []*ACLRecord
	for _, rec := range records {
		var record *ACLRecord
		record, err = a.recordBuilder.ConvertFromRaw(rec)
		if err != nil {
			return
		}
		aclRecords = append(aclRecords, record)
	}

	// trying to append them to state
	err = a.stateBuilder.Append(a.aclState, aclRecords)
	if err != nil {
		return
	}

	// saving to storage
	for _, rec := range records {
		err = a.storage.AddRawRecord(ctx, rec)
		if err != nil {
			return
		}
	}

	// setting new head
	err = a.storage.SetHead(records[len(records)-1].Id)
	return
}

func (a *aclList) ACLState() *ACLState {
	return a.aclState
}

func (a *aclList) IsAfter(first string, second string) (bool, error) {
	firstRec, okFirst := a.indexes[first]
	secondRec, okSecond := a.indexes[second]
	if !okFirst || !okSecond {
		return false, fmt.Errorf("not all entries are there: first (%t), second (%t)", okFirst, okSecond)
	}
	return firstRec >= secondRec, nil
}

func (a *aclList) Head() *ACLRecord {
	return a.records[len(a.records)-1]
}

func (a *aclList) Get(id string) (*ACLRecord, error) {
	recIdx, ok := a.indexes[id]
	if !ok {
		return nil, fmt.Errorf("no such record")
	}
	return a.records[recIdx], nil
}

func (a *aclList) Iterate(iterFunc IterFunc) {
	for _, rec := range a.records {
		if !iterFunc(rec) {
			return
		}
	}
}

func (a *aclList) IterateFrom(startId string, iterFunc IterFunc) {
	recIdx, ok := a.indexes[startId]
	if !ok {
		return
	}
	for i := recIdx; i < len(a.records); i++ {
		if !iterFunc(a.records[i]) {
			return
		}
	}
}

func (a *aclList) Close() (err error) {
	return nil
}<|MERGE_RESOLUTION|>--- conflicted
+++ resolved
@@ -14,10 +14,7 @@
 
 type IterFunc = func(record *ACLRecord) (IsContinue bool)
 
-var (
-	ErrIncorrectCID = errors.New("incorrect CID")
-	ErrInconsistent = errors.New("inconsistent record")
-)
+var ErrIncorrectCID = errors.New("incorrect CID")
 
 type RWLocker interface {
 	sync.Locker
@@ -32,7 +29,6 @@
 	Records() []*ACLRecord
 	ACLState() *ACLState
 	IsAfter(first string, second string) (bool, error)
-	AddRawRecords(ctx context.Context, rec []*aclrecordproto.RawACLRecordWithId) (err error)
 	Head() *ACLRecord
 	Get(id string) (*ACLRecord, error)
 	Iterate(iterFunc IterFunc)
@@ -49,18 +45,11 @@
 	indexes map[string]int
 	id      string
 
-<<<<<<< HEAD
 	stateBuilder  *aclStateBuilder
 	recordBuilder ACLRecordBuilder
 	aclState      *ACLState
 	keychain      *common.Keychain
 	storage       storage.ListStorage
-=======
-	recBuilder ACLRecordBuilder
-	builder    *aclStateBuilder
-	aclState   *ACLState
-	keychain   *common.Keychain
->>>>>>> 9f080b45
 
 	sync.RWMutex
 }
@@ -121,13 +110,13 @@
 		return
 	}
 
+	// TODO: check if this is correct (raw model instead of unmarshalled)
 	rootWithId, err := storage.Root()
 	if err != nil {
 		return
 	}
 
 	list = &aclList{
-<<<<<<< HEAD
 		root:          rootWithId,
 		records:       records,
 		indexes:       indexes,
@@ -136,16 +125,6 @@
 		aclState:      state,
 		storage:       storage,
 		id:            id,
-		RWMutex:       sync.RWMutex{},
-=======
-		root:       aclRecRoot.Model.(*aclrecordproto.ACLRoot),
-		records:    records,
-		indexes:    indexes,
-		builder:    stateBuilder,
-		recBuilder: recBuilder,
-		aclState:   state,
-		id:         id,
->>>>>>> 9f080b45
 	}
 	return
 }
@@ -158,34 +137,30 @@
 	if _, ok := a.indexes[rawRec.Id]; ok {
 		return
 	}
-	record, err := a.recBuilder.ConvertFromRaw(rawRec)
-	if err != nil {
-		return
-	}
-	var lastId string
-	if len(a.records) > 0 {
-		lastId = a.records[len(a.records)-1].Id
-	}
-	if record.PrevId != lastId {
-		return false, ErrInconsistent
+	record, err := a.recordBuilder.ConvertFromRaw(rawRec)
+	if err != nil {
+		return
+	}
+	if err = a.aclState.applyRecord(record); err != nil {
+		return
 	}
 	a.records = append(a.records, record)
 	a.indexes[record.Id] = len(a.records) - 1
+	if err = a.storage.AddRawRecord(context.Background(), rawRec); err != nil {
+		return
+	}
+	if err = a.storage.SetHead(rawRec.Id); err != nil {
+		return
+	}
 	return true, nil
 }
 
 func (a *aclList) IsValidNext(rawRec *aclrecordproto.RawACLRecordWithId) (err error) {
-	rec, err := a.recBuilder.ConvertFromRaw(rawRec)
-	if err != nil {
-		return
-	}
-	var lastId string
-	if len(a.records) > 0 {
-		lastId = a.records[len(a.records)-1].Id
-	}
-	if rec.PrevId != lastId {
-		return ErrInconsistent
-	}
+	_, err = a.recordBuilder.ConvertFromRaw(rawRec)
+	if err != nil {
+		return
+	}
+	// TODO: change state and add "check" method for records
 	return
 }
 
@@ -195,40 +170,6 @@
 
 func (a *aclList) Root() *aclrecordproto.RawACLRecordWithId {
 	return a.root
-}
-
-func (a *aclList) AddRawRecords(ctx context.Context, records []*aclrecordproto.RawACLRecordWithId) (err error) {
-	if len(records) == 0 {
-		return
-	}
-	// converting and verifying
-	var aclRecords []*ACLRecord
-	for _, rec := range records {
-		var record *ACLRecord
-		record, err = a.recordBuilder.ConvertFromRaw(rec)
-		if err != nil {
-			return
-		}
-		aclRecords = append(aclRecords, record)
-	}
-
-	// trying to append them to state
-	err = a.stateBuilder.Append(a.aclState, aclRecords)
-	if err != nil {
-		return
-	}
-
-	// saving to storage
-	for _, rec := range records {
-		err = a.storage.AddRawRecord(ctx, rec)
-		if err != nil {
-			return
-		}
-	}
-
-	// setting new head
-	err = a.storage.SetHead(records[len(records)-1].Id)
-	return
 }
 
 func (a *aclList) ACLState() *ACLState {
