--- conflicted
+++ resolved
@@ -29,12 +29,9 @@
 	APIServer  APIServer  `yaml:"apiServer"`
 	Nodes      []Node     `yaml:"nodes"`
 	Space      Space      `yaml:"space"`
-<<<<<<< HEAD
 	Storage    Storage    `yaml:"storage"`
-=======
 	Metric     Metric     `yaml:"metric"`
 	Log        Log        `yaml:"log"`
->>>>>>> f929bf28
 }
 
 func (c *Config) Init(a *app.App) (err error) {
